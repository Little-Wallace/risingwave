--- conflicted
+++ resolved
@@ -90,7 +90,6 @@
                 .iter()
                 .map(|idx| *idx as u32)
                 .collect_vec(),
-<<<<<<< HEAD
             internal_tables: internal_tables
                 .into_iter()
                 .map(|table_catalog| {
@@ -104,11 +103,7 @@
                 .into_iter()
                 .map(|(k, v)| (k as u32, v))
                 .collect(),
-            append_only: self.append_only(),
-=======
-            table_ids: vec![],
             is_append_only: self.input().append_only(),
->>>>>>> 7bbd84ba
         })
     }
 }