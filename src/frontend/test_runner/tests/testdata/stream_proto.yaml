--- conflicted
+++ resolved
@@ -458,7 +458,6 @@
               returnType:
                 typeName: INT64
                 isNullable: true
-<<<<<<< HEAD
           internalTables:
             - id: 4294967294
               schemaId: 2147483646
@@ -505,8 +504,6 @@
     pkIndices:
       - 0
       - 1
-=======
->>>>>>> 6e7ca58f
     fields:
       - dataType:
           typeName: INT64
