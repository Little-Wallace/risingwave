// Copyright 2022 Singularity Data
//
// Licensed under the Apache License, Version 2.0 (the "License");
// you may not use this file except in compliance with the License.
// You may obtain a copy of the License at
//
// http://www.apache.org/licenses/LICENSE-2.0
//
// Unless required by applicable law or agreed to in writing, software
// distributed under the License is distributed on an "AS IS" BASIS,
// WITHOUT WARRANTIES OR CONDITIONS OF ANY KIND, either express or implied.
// See the License for the specific language governing permissions and
// limitations under the License.

use std::cmp::Ordering;
use std::fmt::Debug;
use std::ops::Bound::*;
use std::ops::{Bound, Deref, DerefMut, RangeBounds};
use std::ptr;

use bytes::{Buf, BufMut};
use risingwave_common::catalog::TableId;
use risingwave_common::hash::VirtualNode;
use risingwave_common::util::epoch::INVALID_EPOCH;

use crate::HummockEpoch;

pub const EPOCH_LEN: usize = std::mem::size_of::<HummockEpoch>();
pub const TABLE_PREFIX_LEN: usize = std::mem::size_of::<u32>();

pub type TableKeyRange = (Bound<TableKey<Vec<u8>>>, Bound<TableKey<Vec<u8>>>);
pub type UserKeyRange = (Bound<UserKey<Vec<u8>>>, Bound<UserKey<Vec<u8>>>);
pub type FullKeyRange = (Bound<FullKey<Vec<u8>>>, Bound<FullKey<Vec<u8>>>);

/// Converts user key to full key by appending `epoch` to the user key.
pub fn key_with_epoch(mut user_key: Vec<u8>, epoch: HummockEpoch) -> Vec<u8> {
    let res = epoch.to_be();
    user_key.reserve(EPOCH_LEN);
    let buf = user_key.chunk_mut();

    // TODO: check whether this hack improves performance
    unsafe {
        ptr::copy_nonoverlapping(
            &res as *const _ as *const u8,
            buf.as_mut_ptr() as *mut _,
            EPOCH_LEN,
        );
        user_key.advance_mut(EPOCH_LEN);
    }

    user_key
}

/// Splits a full key into its user key part and epoch part.
#[inline]
pub fn split_key_epoch(full_key: &[u8]) -> (&[u8], &[u8]) {
    let pos = full_key
        .len()
        .checked_sub(EPOCH_LEN)
        .unwrap_or_else(|| panic!("bad full key format: {:?}", full_key));
    full_key.split_at(pos)
}

/// Extract encoded [`UserKey`] from encoded [`FullKey`] without epoch part
pub fn user_key(full_key: &[u8]) -> &[u8] {
    split_key_epoch(full_key).0
}

/// Extract table key from encoded [`UserKey`] without table id part
pub fn table_key(user_key: &[u8]) -> &[u8] {
    &user_key[TABLE_PREFIX_LEN..]
}

#[inline(always)]
/// Extract encoded [`UserKey`] from encoded [`FullKey`] but allow empty slice
pub fn get_user_key(full_key: &[u8]) -> Vec<u8> {
    if full_key.is_empty() {
        vec![]
    } else {
        user_key(full_key).to_vec()
    }
}

/// Extract table id from encoded [`FullKey`]
#[inline(always)]
pub fn get_table_id(full_key: &[u8]) -> u32 {
    let mut buf = full_key;
    buf.get_u32()
}

// Copyright 2016 TiKV Project Authors. Licensed under Apache-2.0.

/// Computes the next key of the given key.
///
/// If the key has no successor key (e.g. the input is "\xff\xff"), the result
/// would be an empty vector.
///
/// # Examples
///
/// ```rust
/// use risingwave_hummock_sdk::key::next_key;
/// assert_eq!(next_key(b"123"), b"124");
/// assert_eq!(next_key(b"12\xff"), b"13");
/// assert_eq!(next_key(b"\xff\xff"), b"");
/// assert_eq!(next_key(b"\xff\xfe"), b"\xff\xff");
/// assert_eq!(next_key(b"T"), b"U");
/// assert_eq!(next_key(b""), b"");
/// ```
pub fn next_key(key: &[u8]) -> Vec<u8> {
    if let Some((s, e)) = next_key_no_alloc(key) {
        let mut res = Vec::with_capacity(s.len() + 1);
        res.extend_from_slice(s);
        res.push(e);
        res
    } else {
        Vec::new()
    }
}

/// Computes the previous key of the given key.
///
/// If the key has no predecessor key (e.g. the input is "\x00\x00"), the result
/// would be a "\xff\xff" vector.
///
/// # Examples
///
/// ```rust
/// use risingwave_hummock_sdk::key::prev_key;
/// assert_eq!(prev_key(b"123"), b"122");
/// assert_eq!(prev_key(b"12\x00"), b"11\xff");
/// assert_eq!(prev_key(b"\x00\x00"), b"\xff\xff");
/// assert_eq!(prev_key(b"\x00\x01"), b"\x00\x00");
/// assert_eq!(prev_key(b"T"), b"S");
/// assert_eq!(prev_key(b""), b"");
/// ```
pub fn prev_key(key: &[u8]) -> Vec<u8> {
    let pos = key.iter().rposition(|b| *b != 0x00);
    match pos {
        Some(pos) => {
            let mut res = Vec::with_capacity(key.len());
            res.extend_from_slice(&key[0..pos]);
            res.push(key[pos] - 1);
            if pos + 1 < key.len() {
                res.push(b"\xff".to_owned()[0]);
            }
            res
        }
        None => {
            vec![0xff; key.len()]
        }
    }
}

fn next_key_no_alloc(key: &[u8]) -> Option<(&[u8], u8)> {
    let pos = key.iter().rposition(|b| *b != 0xff)?;
    Some((&key[..pos], key[pos] + 1))
}

// End Copyright 2016 TiKV Project Authors. Licensed under Apache-2.0.

/// compute the next epoch, and don't change the bytes of the u8 slice.
/// # Examples
///
/// ```rust
/// use risingwave_hummock_sdk::key::next_epoch;
/// assert_eq!(next_epoch(b"123"), b"124");
/// assert_eq!(next_epoch(b"\xff\x00\xff"), b"\xff\x01\x00");
/// assert_eq!(next_epoch(b"\xff\xff"), b"\x00\x00");
/// assert_eq!(next_epoch(b"\x00\x00"), b"\x00\x01");
/// assert_eq!(next_epoch(b"S"), b"T");
/// assert_eq!(next_epoch(b""), b"");
/// ```
pub fn next_epoch(epoch: &[u8]) -> Vec<u8> {
    let pos = epoch.iter().rposition(|b| *b != 0xff);
    match pos {
        Some(mut pos) => {
            let mut res = Vec::with_capacity(epoch.len());
            res.extend_from_slice(&epoch[0..pos]);
            res.push(epoch[pos] + 1);
            while pos + 1 < epoch.len() {
                res.push(0x00);
                pos += 1;
            }
            res
        }
        None => {
            vec![0x00; epoch.len()]
        }
    }
}

/// compute the prev epoch, and don't change the bytes of the u8 slice.
/// # Examples
///
/// ```rust
/// use risingwave_hummock_sdk::key::prev_epoch;
/// assert_eq!(prev_epoch(b"124"), b"123");
/// assert_eq!(prev_epoch(b"\xff\x01\x00"), b"\xff\x00\xff");
/// assert_eq!(prev_epoch(b"\x00\x00"), b"\xff\xff");
/// assert_eq!(prev_epoch(b"\x00\x01"), b"\x00\x00");
/// assert_eq!(prev_epoch(b"T"), b"S");
/// assert_eq!(prev_epoch(b""), b"");
/// ```
pub fn prev_epoch(epoch: &[u8]) -> Vec<u8> {
    let pos = epoch.iter().rposition(|b| *b != 0x00);
    match pos {
        Some(mut pos) => {
            let mut res = Vec::with_capacity(epoch.len());
            res.extend_from_slice(&epoch[0..pos]);
            res.push(epoch[pos] - 1);
            while pos + 1 < epoch.len() {
                res.push(0xff);
                pos += 1;
            }
            res
        }
        None => {
            vec![0xff; epoch.len()]
        }
    }
}

/// compute the next full key of the given full key
///
/// if the `user_key` has no successor key, the result will be a empty vec

pub fn next_full_key(full_key: &[u8]) -> Vec<u8> {
    let (user_key, epoch) = split_key_epoch(full_key);
    let prev_epoch = prev_epoch(epoch);
    let mut res = Vec::with_capacity(full_key.len());
    if prev_epoch.cmp(&vec![0xff; prev_epoch.len()]) == Ordering::Equal {
        let next_user_key = next_key(user_key);
        if next_user_key.is_empty() {
            return Vec::new();
        }
        res.extend_from_slice(next_user_key.as_slice());
        res.extend_from_slice(prev_epoch.as_slice());
        res
    } else {
        res.extend_from_slice(user_key);
        res.extend_from_slice(prev_epoch.as_slice());
        res
    }
}

/// compute the prev full key of the given full key
///
/// if the `user_key` has no predecessor key, the result will be a empty vec

pub fn prev_full_key(full_key: &[u8]) -> Vec<u8> {
    let (user_key, epoch) = split_key_epoch(full_key);
    let next_epoch = next_epoch(epoch);
    let mut res = Vec::with_capacity(full_key.len());
    if next_epoch.cmp(&vec![0x00; next_epoch.len()]) == Ordering::Equal {
        let prev_user_key = prev_key(user_key);
        if prev_user_key.cmp(&vec![0xff; prev_user_key.len()]) == Ordering::Equal {
            return Vec::new();
        }
        res.extend_from_slice(prev_user_key.as_slice());
        res.extend_from_slice(next_epoch.as_slice());
        res
    } else {
        res.extend_from_slice(user_key);
        res.extend_from_slice(next_epoch.as_slice());
        res
    }
}

/// Get the end bound of the given `prefix` when transforming it to a key range.
pub fn end_bound_of_prefix(prefix: &[u8]) -> Bound<Vec<u8>> {
    if let Some((s, e)) = next_key_no_alloc(prefix) {
        let mut res = Vec::with_capacity(s.len() + 1);
        res.extend_from_slice(s);
        res.push(e);
        Excluded(res)
    } else {
        Unbounded
    }
}

/// Get the start bound of the given `prefix` when it is excluded from the range.
pub fn start_bound_of_excluded_prefix(prefix: &[u8]) -> Bound<Vec<u8>> {
    if let Some((s, e)) = next_key_no_alloc(prefix) {
        let mut res = Vec::with_capacity(s.len() + 1);
        res.extend_from_slice(s);
        res.push(e);
        Included(res)
    } else {
        panic!("the prefix is the maximum value")
    }
}

/// Transform the given `prefix` to a key range.
pub fn range_of_prefix(prefix: &[u8]) -> (Bound<Vec<u8>>, Bound<Vec<u8>>) {
    if prefix.is_empty() {
        (Unbounded, Unbounded)
    } else {
        (Included(prefix.to_vec()), end_bound_of_prefix(prefix))
    }
}

/// Prepend the `prefix` to the given key `range`.
pub fn prefixed_range<B: AsRef<[u8]>>(
    range: impl RangeBounds<B>,
    prefix: &[u8],
) -> (Bound<Vec<u8>>, Bound<Vec<u8>>) {
    let start = match range.start_bound() {
        Included(b) => Included([prefix, b.as_ref()].concat()),
        Excluded(b) => {
            let b = b.as_ref();
            assert!(!b.is_empty());
            Excluded([prefix, b].concat())
        }
        Unbounded => Included(prefix.to_vec()),
    };

    let end = match range.end_bound() {
        Included(b) => Included([prefix, b.as_ref()].concat()),
        Excluded(b) => {
            let b = b.as_ref();
            assert!(!b.is_empty());
            Excluded([prefix, b].concat())
        }
        Unbounded => end_bound_of_prefix(prefix),
    };

    (start, end)
}

/// [`TableKey`] is an internal concept in storage. It's a wrapper around the key directly from the
/// user, to make the code clearer and avoid confusion with encoded [`UserKey`] and [`FullKey`].
///
/// Its name come from the assumption that Hummock is always accessed by a table-like structure
/// identified by a [`TableId`].
#[derive(Clone, Copy, PartialEq, Eq, PartialOrd, Ord, Hash)]
pub struct TableKey<T: AsRef<[u8]>>(pub T);
<<<<<<< HEAD

impl<T: AsRef<[u8]>> TableKey<T> {
    pub fn dist_key(&self) -> &[u8] {
        &self.0.as_ref()[VirtualNode::SIZE..]
    }
}

=======
impl<T: AsRef<[u8]>> Debug for TableKey<T> {
    fn fmt(&self, f: &mut std::fmt::Formatter<'_>) -> std::fmt::Result {
        f.debug_struct("TableKey")
            .field(
                "table_key",
                &String::from_utf8(self.0.as_ref().to_vec()).unwrap(),
            )
            .finish()
    }
}
>>>>>>> ae067dec
impl<T: AsRef<[u8]>> Deref for TableKey<T> {
    type Target = T;

    fn deref(&self) -> &Self::Target {
        &self.0
    }
}

impl<T: AsRef<[u8]>> DerefMut for TableKey<T> {
    fn deref_mut(&mut self) -> &mut Self::Target {
        &mut self.0
    }
}

impl<T: AsRef<[u8]>> AsRef<[u8]> for TableKey<T> {
    fn as_ref(&self) -> &[u8] {
        self.0.as_ref()
    }
}

#[inline]
pub fn map_table_key_range(range: (Bound<Vec<u8>>, Bound<Vec<u8>>)) -> TableKeyRange {
    (range.0.map(TableKey), range.1.map(TableKey))
}

/// [`UserKey`] is is an internal concept in storage. In the storage interface, user specifies
/// `table_key` and `table_id` (in [`ReadOptions`] or [`WriteOptions`]) as the input. The storage
/// will group these two values into one struct for convenient filtering.
///
/// The encoded format is | `table_id` | `table_key` |.
#[derive(Debug, Clone, Copy, PartialEq, Eq, PartialOrd, Ord, Hash)]
pub struct UserKey<T: AsRef<[u8]>> {
    // When comparing `UserKey`, we first compare `table_id`, then `table_key`. So the order of
    // declaration matters.
    pub table_id: TableId,
    pub table_key: TableKey<T>,
}

impl<T: AsRef<[u8]>> UserKey<T> {
    pub fn new(table_id: TableId, table_key: TableKey<T>) -> Self {
        Self {
            table_id,
            table_key,
        }
    }

    /// Pass the inner type of `table_key` to make the code less verbose.
    pub fn for_test(table_id: TableId, table_key: T) -> Self {
        Self {
            table_id,
            table_key: TableKey(table_key),
        }
    }

    /// Encode in to a buffer.
    pub fn encode_into(&self, buf: &mut impl BufMut) {
        buf.put_u32(self.table_id.table_id());
        buf.put_slice(self.table_key.as_ref());
    }

    /// Encode in to a buffer.
    pub fn encode_length_prefixed(&self, buf: &mut impl BufMut) {
        buf.put_u32(self.table_id.table_id());
        buf.put_u32(self.table_key.as_ref().len() as u32);
        buf.put_slice(self.table_key.as_ref());
    }

    pub fn encode(&self) -> Vec<u8> {
        let mut ret = Vec::with_capacity(TABLE_PREFIX_LEN + self.table_key.as_ref().len());
        self.encode_into(&mut ret);
        ret
    }

    pub fn is_empty(&self) -> bool {
        self.table_key.as_ref().is_empty()
    }

    /// Get the length of the encoded format.
    pub fn encoded_len(&self) -> usize {
        self.table_key.as_ref().len() + TABLE_PREFIX_LEN
    }
}

impl<'a> UserKey<&'a [u8]> {
    /// Construct a [`UserKey`] from a byte slice. Its `table_key` will be a part of the input
    /// `slice`.
    pub fn decode(slice: &'a [u8]) -> Self {
        let table_id: u32 = (&slice[..]).get_u32();

        Self {
            table_id: TableId::new(table_id),
            table_key: TableKey(&slice[TABLE_PREFIX_LEN..]),
        }
    }

    pub fn to_vec(self) -> UserKey<Vec<u8>> {
        UserKey::new(self.table_id, TableKey(Vec::from(*self.table_key)))
    }
}

impl<T: AsRef<[u8]>> UserKey<T> {
    pub fn as_ref(&self) -> UserKey<&[u8]> {
        UserKey::new(self.table_id, TableKey(self.table_key.as_ref()))
    }
}

impl UserKey<Vec<u8>> {
    pub fn decode_length_prefixed(buf: &mut &[u8]) -> Self {
        let table_id = buf.get_u32();
        let len = buf.get_u32() as usize;
        let data = buf[..len].to_vec();
        buf.advance(len);
        UserKey::new(TableId::new(table_id), TableKey(data))
    }

    pub fn extend_from_other(&mut self, other: &UserKey<&[u8]>) {
        self.table_id = other.table_id;
        self.table_key.0.clear();
        self.table_key.0.extend_from_slice(other.table_key.as_ref());
    }

    /// Use this method to override an old `UserKey<Vec<u8>>` with a `UserKey<&[u8]>` to own the
    /// table key without reallocating a new `UserKey` object.
    pub fn set(&mut self, other: UserKey<&[u8]>) {
        self.table_id = other.table_id;
        self.table_key.clear();
        self.table_key.extend_from_slice(other.table_key.as_ref());
    }
}

impl Default for UserKey<Vec<u8>> {
    fn default() -> Self {
        Self {
            table_id: TableId::default(),
            table_key: TableKey(Vec::new()),
        }
    }
}

/// [`FullKey`] is an internal concept in storage. It associates [`UserKey`] with an epoch.
///
/// The encoded format is | `user_key` | `epoch` |.
#[derive(Debug, Clone, Copy, PartialEq, Eq, Hash)]
pub struct FullKey<T: AsRef<[u8]>> {
    pub user_key: UserKey<T>,
    pub epoch: HummockEpoch,
}

impl<T: AsRef<[u8]>> FullKey<T> {
    pub fn new(table_id: TableId, table_key: TableKey<T>, epoch: HummockEpoch) -> Self {
        Self {
            user_key: UserKey::new(table_id, table_key),
            epoch,
        }
    }

    pub fn from_user_key(user_key: UserKey<T>, epoch: HummockEpoch) -> Self {
        Self { user_key, epoch }
    }

    /// Pass the inner type of `table_key` to make the code less verbose.
    pub fn for_test(table_id: TableId, table_key: T, epoch: HummockEpoch) -> Self {
        Self {
            user_key: UserKey::for_test(table_id, table_key),
            epoch,
        }
    }

    /// Encode in to a buffer.
    pub fn encode_into(&self, buf: &mut impl BufMut) {
        self.user_key.encode_into(buf);
        buf.put_u64(self.epoch);
    }

    pub fn encode(&self) -> Vec<u8> {
        let mut buf = Vec::with_capacity(
            TABLE_PREFIX_LEN + self.user_key.table_key.as_ref().len() + EPOCH_LEN,
        );
        self.encode_into(&mut buf);
        buf
    }

    pub fn encode_reverse_epoch(&self) -> Vec<u8> {
        let mut buf = Vec::with_capacity(
            TABLE_PREFIX_LEN + self.user_key.table_key.as_ref().len() + EPOCH_LEN,
        );
        self.user_key.encode_into(&mut buf);
        buf.put_u64(u64::MAX - self.epoch);
        buf
    }

    pub fn is_empty(&self) -> bool {
        self.user_key.is_empty()
    }

    /// Get the length of the encoded format.
    pub fn encoded_len(&self) -> usize {
        self.user_key.encoded_len() + EPOCH_LEN
    }
}

impl<'a> FullKey<&'a [u8]> {
    /// Construct a [`FullKey`] from a byte slice.
    pub fn decode(slice: &'a [u8]) -> Self {
        let epoch_pos = slice.len() - EPOCH_LEN;
        let epoch = (&slice[epoch_pos..]).get_u64();

        Self {
            user_key: UserKey::decode(&slice[..epoch_pos]),
            epoch,
        }
    }

    /// Construct a [`FullKey`] from a byte slice.
    pub fn decode_reverse_epoch(slice: &'a [u8]) -> Self {
        let epoch_pos = slice.len() - EPOCH_LEN;
        let epoch = (&slice[epoch_pos..]).get_u64();

        Self {
            user_key: UserKey::decode(&slice[..epoch_pos]),
            epoch: u64::MAX - epoch,
        }
    }

    pub fn to_vec(self) -> FullKey<Vec<u8>> {
        FullKey {
            user_key: self.user_key.to_vec(),
            epoch: self.epoch,
        }
    }
}

impl<T: AsRef<[u8]>> FullKey<T> {
    pub fn to_ref(&self) -> FullKey<&[u8]> {
        FullKey {
            user_key: self.user_key.as_ref(),
            epoch: self.epoch,
        }
    }
}

impl FullKey<Vec<u8>> {
    /// Use this method to override an old `FullKey<Vec<u8>>` with a `FullKey<&[u8]>` to own the
    /// table key without reallocating a new `FullKey` object.
    pub fn set(&mut self, other: FullKey<&[u8]>) {
        self.user_key.set(other.user_key);
        self.epoch = other.epoch;
    }
}

impl Default for FullKey<Vec<u8>> {
    // Note: Calling `is_empty` on `FullKey::default` will return `true`, so it can be used to
    // represent unbounded range.
    fn default() -> Self {
        Self {
            user_key: UserKey::default(),
            epoch: INVALID_EPOCH,
        }
    }
}

impl<T: AsRef<[u8]> + Ord + Eq> Ord for FullKey<T> {
    fn cmp(&self, other: &Self) -> std::cmp::Ordering {
        // When `user_key` is the same, greater epoch comes first.
        self.user_key
            .cmp(&other.user_key)
            .then_with(|| other.epoch.cmp(&self.epoch))
    }
}

impl<T: AsRef<[u8]> + Ord + Eq> PartialOrd for FullKey<T> {
    fn partial_cmp(&self, other: &Self) -> Option<std::cmp::Ordering> {
        Some(self.cmp(other))
    }
}

/// Bound table key range with table id to generate a new user key range.
pub fn bound_table_key_range<T: AsRef<[u8]>>(
    table_id: TableId,
    table_key_range: &impl RangeBounds<TableKey<T>>,
) -> UserKeyRange {
    let start = match table_key_range.start_bound() {
        Included(b) => Included(UserKey::new(table_id, TableKey(b.as_ref().to_vec()))),
        Excluded(b) => Excluded(UserKey::new(table_id, TableKey(b.as_ref().to_vec()))),
        Unbounded => Included(UserKey::new(table_id, TableKey(b"".to_vec()))),
    };

    let end = match table_key_range.end_bound() {
        Included(b) => Included(UserKey::new(table_id, TableKey(b.as_ref().to_vec()))),
        Excluded(b) => Excluded(UserKey::new(table_id, TableKey(b.as_ref().to_vec()))),
        Unbounded => {
            if let Some(next_table_id) = table_id.table_id().checked_add(1) {
                Excluded(UserKey::new(next_table_id.into(), TableKey(b"".to_vec())))
            } else {
                Unbounded
            }
        }
    };

    (start, end)
}

#[cfg(test)]
mod tests {
    use std::cmp::Ordering;

    use super::*;

    #[test]
    fn test_encode_decode() {
        let table_key = b"abc".to_vec();
        let key = FullKey::for_test(TableId::new(0), &table_key[..], 0);
        let buf = key.encode();
        assert_eq!(FullKey::decode(&buf), key);
        let key = FullKey::for_test(TableId::new(1), &table_key[..], 1);
        let buf = key.encode();
        assert_eq!(FullKey::decode(&buf), key);
    }

    #[test]
    fn test_key_cmp() {
        // 1 compared with 256 under little-endian encoding would return wrong result.
        let key1 = FullKey::for_test(TableId::new(0), b"0".to_vec(), 1);
        let key2 = FullKey::for_test(TableId::new(1), b"0".to_vec(), 1);
        let key3 = FullKey::for_test(TableId::new(1), b"1".to_vec(), 256);
        let key4 = FullKey::for_test(TableId::new(1), b"1".to_vec(), 1);

        assert_eq!(key1.cmp(&key1), Ordering::Equal);
        assert_eq!(key1.cmp(&key2), Ordering::Less);
        assert_eq!(key2.cmp(&key3), Ordering::Less);
        assert_eq!(key3.cmp(&key4), Ordering::Less);
    }

    #[test]
    fn test_prev_key() {
        assert_eq!(prev_key(b"123"), b"122");
        assert_eq!(prev_key(b"12\x00"), b"11\xff");
        assert_eq!(prev_key(b"\x00\x00"), b"\xff\xff");
        assert_eq!(prev_key(b"\x00\x01"), b"\x00\x00");
        assert_eq!(prev_key(b"T"), b"S");
        assert_eq!(prev_key(b""), b"");
    }

    #[test]
    fn test_bound_table_key_range() {
        assert_eq!(
            bound_table_key_range(
                TableId::default(),
                &(
                    Included(TableKey(b"a".to_vec())),
                    Included(TableKey(b"b".to_vec()))
                )
            ),
            (
                Included(UserKey::for_test(TableId::default(), b"a".to_vec())),
                Included(UserKey::for_test(TableId::default(), b"b".to_vec()),)
            )
        );
        assert_eq!(
            bound_table_key_range(
                TableId::from(1),
                &(Included(TableKey(b"a".to_vec())), Unbounded)
            ),
            (
                Included(UserKey::for_test(TableId::from(1), b"a".to_vec())),
                Excluded(UserKey::for_test(TableId::from(2), b"".to_vec()),)
            )
        );
        assert_eq!(
            bound_table_key_range(
                TableId::from(u32::MAX),
                &(Included(TableKey(b"a".to_vec())), Unbounded)
            ),
            (
                Included(UserKey::for_test(TableId::from(u32::MAX), b"a".to_vec())),
                Unbounded,
            )
        );
    }

    #[test]
    fn test_next_full_key() {
        let user_key = b"aaa".to_vec();
        let epoch: HummockEpoch = 3;
        let mut full_key = key_with_epoch(user_key, epoch);
        full_key = next_full_key(full_key.as_slice());
        assert_eq!(full_key, key_with_epoch(b"aaa".to_vec(), 2));
        full_key = next_full_key(full_key.as_slice());
        assert_eq!(full_key, key_with_epoch(b"aaa".to_vec(), 1));
        full_key = next_full_key(full_key.as_slice());
        assert_eq!(full_key, key_with_epoch(b"aaa".to_vec(), 0));
        full_key = next_full_key(full_key.as_slice());
        assert_eq!(
            full_key,
            key_with_epoch("aab".as_bytes().to_vec(), HummockEpoch::MAX)
        );
        assert_eq!(
            next_full_key(&key_with_epoch(b"\xff".to_vec(), 0)),
            Vec::<u8>::new()
        );
    }

    #[test]
    fn test_prev_full_key() {
        let user_key = b"aab";
        let epoch: HummockEpoch = HummockEpoch::MAX - 3;
        let mut full_key = key_with_epoch(user_key.to_vec(), epoch);
        full_key = prev_full_key(full_key.as_slice());
        assert_eq!(
            full_key,
            key_with_epoch(b"aab".to_vec(), HummockEpoch::MAX - 2)
        );
        full_key = prev_full_key(full_key.as_slice());
        assert_eq!(
            full_key,
            key_with_epoch(b"aab".to_vec(), HummockEpoch::MAX - 1)
        );
        full_key = prev_full_key(full_key.as_slice());
        assert_eq!(full_key, key_with_epoch(b"aab".to_vec(), HummockEpoch::MAX));
        full_key = prev_full_key(full_key.as_slice());
        assert_eq!(full_key, key_with_epoch(b"aaa".to_vec(), 0));

        assert_eq!(
            prev_full_key(&key_with_epoch(b"\x00".to_vec(), HummockEpoch::MAX)),
            Vec::<u8>::new()
        );
    }

    #[test]
    fn test_uesr_key_order() {
        let a = UserKey::new(TableId::new(1), TableKey(b"aaa".to_vec()));
        let b = UserKey::new(TableId::new(2), TableKey(b"aaa".to_vec()));
        let c = UserKey::new(TableId::new(2), TableKey(b"bbb".to_vec()));
        assert!(a.lt(&b));
        assert!(b.lt(&c));
        let a = a.encode();
        let b = b.encode();
        let c = c.encode();
        assert!(a.lt(&b));
        assert!(b.lt(&c));
    }
}<|MERGE_RESOLUTION|>--- conflicted
+++ resolved
@@ -334,7 +334,6 @@
 /// identified by a [`TableId`].
 #[derive(Clone, Copy, PartialEq, Eq, PartialOrd, Ord, Hash)]
 pub struct TableKey<T: AsRef<[u8]>>(pub T);
-<<<<<<< HEAD
 
 impl<T: AsRef<[u8]>> TableKey<T> {
     pub fn dist_key(&self) -> &[u8] {
@@ -342,7 +341,6 @@
     }
 }
 
-=======
 impl<T: AsRef<[u8]>> Debug for TableKey<T> {
     fn fmt(&self, f: &mut std::fmt::Formatter<'_>) -> std::fmt::Result {
         f.debug_struct("TableKey")
@@ -353,7 +351,7 @@
             .finish()
     }
 }
->>>>>>> ae067dec
+
 impl<T: AsRef<[u8]>> Deref for TableKey<T> {
     type Target = T;
 
