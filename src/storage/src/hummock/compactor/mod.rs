// Copyright 2022 Singularity Data
//
// Licensed under the Apache License, Version 2.0 (the "License");
// you may not use this file except in compliance with the License.
// You may obtain a copy of the License at
//
// http://www.apache.org/licenses/LICENSE-2.0
//
// Unless required by applicable law or agreed to in writing, software
// distributed under the License is distributed on an "AS IS" BASIS,
// WITHOUT WARRANTIES OR CONDITIONS OF ANY KIND, either express or implied.
// See the License for the specific language governing permissions and
// limitations under the License.

mod compaction_executor;
mod compaction_filter;
mod compactor_runner;
mod context;
mod iterator;
mod shared_buffer_compact;
mod sstable_store;

use std::collections::HashSet;
use std::sync::atomic::{AtomicU64, Ordering};
use std::sync::Arc;
use std::time::{Duration, Instant};

use bytes::BytesMut;
pub use compaction_executor::CompactionExecutor;
pub use compaction_filter::{
    CompactionFilter, DummyCompactionFilter, MultiCompactionFilter, StateCleanUpCompactionFilter,
    TTLCompactionFilter,
};
pub use context::{CompactorContext, Context};
use futures::future::{try_join_all, RemoteHandle};
use futures::{stream, FutureExt, StreamExt};
pub use iterator::ConcatSstableIterator;
use itertools::Itertools;
use risingwave_common::config::constant::hummock::CompactionFilterFlag;
use risingwave_hummock_sdk::compact::compact_task_to_string;
use risingwave_hummock_sdk::filter_key_extractor::FilterKeyExtractorImpl;
use risingwave_hummock_sdk::key::{get_epoch, FullKey};
use risingwave_hummock_sdk::key_range::KeyRange;
use risingwave_hummock_sdk::{HummockEpoch, VersionedComparator};
use risingwave_pb::hummock::subscribe_compact_tasks_response::Task;
use risingwave_pb::hummock::{CompactTask, LevelType, SstableInfo, SubscribeCompactTasksResponse};
use risingwave_rpc_client::HummockMetaClient;
pub use shared_buffer_compact::compact;
pub use sstable_store::{
    CompactorMemoryCollector, CompactorSstableStore, CompactorSstableStoreRef,
};
use tokio::sync::oneshot::Sender;
use tokio::task::JoinHandle;

use super::multi_builder::CapacitySplitTableBuilder;
use super::{HummockResult, SstableBuilderOptions};
use crate::hummock::compactor::compactor_runner::CompactorRunner;
use crate::hummock::iterator::{Forward, HummockIterator};
use crate::hummock::multi_builder::{SealedSstableBuilder, TableBuilderFactory};
use crate::hummock::utils::{MemoryLimiter, MemoryTracker};
use crate::hummock::vacuum::Vacuum;
use crate::hummock::{
    CachePolicy, HummockError, SstableBuilder, SstableIdManagerRef, SstableStoreWrite,
    DEFAULT_ENTRY_SIZE,
};

pub struct RemoteBuilderFactory {
    sstable_id_manager: SstableIdManagerRef,
    limiter: Arc<MemoryLimiter>,
    options: SstableBuilderOptions,
    remote_rpc_cost: Arc<AtomicU64>,
    filter_key_extractor: Arc<FilterKeyExtractorImpl>,
}

#[async_trait::async_trait]
impl TableBuilderFactory for RemoteBuilderFactory {
    async fn open_builder(&self) -> HummockResult<(MemoryTracker, SstableBuilder)> {
        let tracker = self
            .limiter
            .require_memory(
                (self.options.capacity
                    + self.options.block_capacity
                    + self.options.estimate_bloom_filter_capacity) as u64,
            )
            .await
            .unwrap();
        let timer = Instant::now();
        let table_id = self.sstable_id_manager.get_new_sst_id().await?;
        let cost = (timer.elapsed().as_secs_f64() * 1000000.0).round() as u64;
        self.remote_rpc_cost.fetch_add(cost, Ordering::Relaxed);
        let builder = SstableBuilder::new(
            table_id,
            self.options.clone(),
            self.filter_key_extractor.clone(),
        );
        Ok((tracker, builder))
    }
}

#[derive(Clone)]
/// Implementation of Hummock compaction.
pub struct Compactor {
    /// The context of the compactor.
    context: Arc<Context>,

    options: SstableBuilderOptions,

    sstable_store: Arc<dyn SstableStoreWrite>,
    key_range: KeyRange,
    cache_policy: CachePolicy,
    gc_delete_keys: bool,
    watermark: u64,
}

pub type CompactOutput = (usize, Vec<SstableInfo>);

impl Compactor {
<<<<<<< HEAD
=======
    /// Tries to schedule on current runtime if `compaction_executor` is None.
    fn request_execution(
        compaction_executor: Arc<CompactionExecutor>,
        split_task: impl Future<Output = HummockResult<CompactOutput>> + Send + 'static,
    ) -> RemoteHandle<HummockResult<CompactOutput>> {
        compaction_executor.send_request(split_task)
    }

>>>>>>> 730a8a3c
    /// Handles a compaction task and reports its status to hummock manager.
    /// Always return `Ok` and let hummock manager handle errors.
    pub async fn compact(
        compactor_context: Arc<CompactorContext>,
        mut compact_task: CompactTask,
    ) -> bool {
        let context = compactor_context.context.clone();
        // Set a watermark SST id to prevent full GC from accidentally deleting SSTs for in-progress
        // write op. The watermark is invalidated when this method exits.
        let tracker_id = match context.sstable_id_manager.add_watermark_sst_id(None).await {
            Ok(tracker_id) => tracker_id,
            Err(err) => {
                tracing::warn!("Failed to track pending SST id. {:#?}", err);
                return false;
            }
        };
<<<<<<< HEAD
=======
        let sstable_id_manager_clone = context.sstable_id_manager.clone();
        let _guard = scopeguard::guard(
            (tracker_id, sstable_id_manager_clone),
            |(tracker_id, sstable_id_manager)| {
                tokio::spawn(async move {
                    sstable_id_manager.remove_watermark_sst_id(tracker_id);
                });
            },
        );
>>>>>>> 730a8a3c

        let group_label = compact_task.compaction_group_id.to_string();
        let cur_level_label = compact_task.input_ssts[0].level_idx.to_string();
        let select_table_infos = compact_task
            .input_ssts
            .iter()
            .filter(|level| level.level_idx != compact_task.target_level)
            .flat_map(|level| level.table_infos.iter())
            .collect_vec();
        let target_table_infos = compact_task
            .input_ssts
            .iter()
            .filter(|level| level.level_idx == compact_task.target_level)
            .flat_map(|level| level.table_infos.iter())
            .collect_vec();
        context
            .stats
            .compact_read_current_level
            .with_label_values(&[group_label.as_str(), cur_level_label.as_str()])
            .inc_by(
                select_table_infos
                    .iter()
                    .map(|table| table.file_size)
                    .sum::<u64>(),
            );
        context
            .stats
            .compact_read_sstn_current_level
            .with_label_values(&[group_label.as_str(), cur_level_label.as_str()])
            .inc_by(select_table_infos.len() as u64);

        let sec_level_read_bytes = target_table_infos.iter().map(|t| t.file_size).sum::<u64>();
        let next_level_label = compact_task.target_level.to_string();
        context
            .stats
            .compact_read_next_level
            .with_label_values(&[group_label.as_str(), next_level_label.as_str()])
            .inc_by(sec_level_read_bytes);
        context
            .stats
            .compact_read_sstn_next_level
            .with_label_values(&[group_label.as_str(), next_level_label.as_str()])
            .inc_by(target_table_infos.len() as u64);

        let timer = context
            .stats
            .compact_task_duration
            .with_label_values(&[compact_task.input_ssts[0].level_idx.to_string().as_str()])
            .start_timer();

        let need_quota = estimate_memory_use_for_compaction(&compact_task);
        tracing::info!(
            "Ready to handle compaction task: {} need memory: {}",
            compact_task.task_id,
            need_quota
        );

        let multi_filter = build_multi_compaction_filter(&compact_task);

        let multi_filter_key_extractor = context
            .filter_key_extractor_manager
            .acquire(HashSet::from_iter(compact_task.existing_table_ids.clone()))
            .await;
        let multi_filter_key_extractor = Arc::new(multi_filter_key_extractor);

        // Number of splits (key ranges) is equal to number of compaction tasks
        let parallelism = compact_task.splits.len();
        assert_ne!(parallelism, 0, "splits cannot be empty");
        context.stats.compact_task_pending_num.inc();
        let mut compact_success = true;
        let mut output_ssts = Vec::with_capacity(parallelism);
        let mut compaction_futures = vec![];

        for (split_index, _) in compact_task.splits.iter().enumerate() {
            let filter = multi_filter.clone();
            let multi_filter_key_extractor = multi_filter_key_extractor.clone();
            let compactor_runner = CompactorRunner::new(
                split_index,
                compactor_context.as_ref(),
                compact_task.clone(),
            );
<<<<<<< HEAD
            let rx = tokio::spawn(async move {
=======
            let handle = Compactor::request_execution(compaction_executor, async move {
>>>>>>> 730a8a3c
                compactor_runner
                    .run(filter, multi_filter_key_extractor)
                    .await
            });
<<<<<<< HEAD
            compaction_futures.push(rx);
=======
            compaction_futures.push(handle);
>>>>>>> 730a8a3c
        }

        let mut buffered = stream::iter(compaction_futures).buffer_unordered(parallelism);
        while let Some(future_result) = buffered.next().await {
            match future_result {
                Ok((split_index, ssts)) => {
                    output_ssts.push((split_index, ssts));
                }
                Err(e) => {
                    compact_success = false;
                    tracing::warn!(
                        "Compaction task {} failed with error: {:#?}",
                        compact_task.task_id,
                        e
                    );
                }
            }
        }

        // Sort by split/key range index.
        output_ssts.sort_by_key(|(split_index, _)| *split_index);

        // After a compaction is done, mutate the compaction task.
        Self::compact_done(
            &mut compact_task,
            context.clone(),
            output_ssts,
            compact_success,
        )
        .await;
        let cost_time = timer.stop_and_record() * 1000.0;
        tracing::info!(
            "Finished compaction task in {:?}ms: \n{}",
            cost_time,
            compact_task_to_string(&compact_task)
        );
        context.stats.compact_task_pending_num.dec();
        for level in &compact_task.input_ssts {
            for table in &level.table_infos {
                context.sstable_store.delete_cache(table.id);
            }
        }
        context
            .sstable_id_manager
            .remove_watermark_sst_id(tracker_id)
            .await;
        compact_success
    }

    /// Fill in the compact task and let hummock manager know the compaction output ssts.
    async fn compact_done(
        compact_task: &mut CompactTask,
        context: Arc<Context>,
        output_ssts: Vec<CompactOutput>,
        task_ok: bool,
    ) {
        compact_task.task_status = task_ok;
        compact_task
            .sorted_output_ssts
            .reserve(compact_task.splits.len());
        let mut compaction_write_bytes = 0;
        for (_, ssts) in output_ssts {
            for sst_info in ssts {
                compaction_write_bytes += sst_info.file_size;
                compact_task.sorted_output_ssts.push(sst_info);
            }
        }

        let group_label = compact_task.compaction_group_id.to_string();
        let level_label = compact_task.target_level.to_string();
        context
            .stats
            .compact_write_bytes
            .with_label_values(&[group_label.as_str(), level_label.as_str()])
            .inc_by(compaction_write_bytes);
        context
            .stats
            .compact_write_sstn
            .with_label_values(&[group_label.as_str(), level_label.as_str()])
            .inc_by(compact_task.sorted_output_ssts.len() as u64);
        let ret_label = if task_ok { "success" } else { "failed" };
        context
            .stats
            .compact_frequency
            .with_label_values(&[group_label.as_str(), ret_label])
            .inc();

        if let Err(e) = context
            .hummock_meta_client
            .report_compaction_task(compact_task.clone())
            .await
        {
            tracing::warn!(
                "Failed to report compaction task: {}, error: {}",
                compact_task.task_id,
                e
            );
        }
    }

    /// The background compaction thread that receives compaction tasks from hummock compaction
    /// manager and runs compaction tasks.
    pub fn start_compactor(
        compactor_context: Arc<CompactorContext>,
        hummock_meta_client: Arc<dyn HummockMetaClient>,
        max_concurrent_task_number: u64,
    ) -> (JoinHandle<()>, Sender<()>) {
        let (shutdown_tx, mut shutdown_rx) = tokio::sync::oneshot::channel();
        let stream_retry_interval = Duration::from_secs(60);
        let join_handle = tokio::spawn(async move {
            let mut min_interval = tokio::time::interval(stream_retry_interval);
            // This outer loop is to recreate stream.
            'start_stream: loop {
                tokio::select! {
                    // Wait for interval.
                    _ = min_interval.tick() => {},
                    // Shutdown compactor.
                    _ = &mut shutdown_rx => {
                        tracing::info!("Compactor is shutting down");
                        return;
                    }
                }

                let mut stream = match hummock_meta_client
                    .subscribe_compact_tasks(max_concurrent_task_number)
                    .await
                {
                    Ok(stream) => {
                        tracing::debug!("Succeeded subscribe_compact_tasks.");
                        stream
                    }
                    Err(e) => {
                        tracing::warn!(
                            "Subscribing to compaction tasks failed with error: {}. Will retry.",
                            e
                        );
                        continue 'start_stream;
                    }
                };
                let executor = compactor_context.context.compaction_executor.clone();

                // This inner loop is to consume stream.
                'consume_stream: loop {
                    let message = tokio::select! {
                        message = stream.message() => {
                            message
                        },
                        // Shutdown compactor
                        _ = &mut shutdown_rx => {
                            tracing::info!("Compactor is shutting down");
                            return
                        }
                    };
                    match message {
                        // The inner Some is the side effect of generated code.
                        Ok(Some(SubscribeCompactTasksResponse { task })) => {
                            let task = match task {
                                Some(task) => task,
                                None => continue 'consume_stream,
                            };

                            let context = compactor_context.clone();
                            let meta_client = hummock_meta_client.clone();
                            executor.execute(async move {
                                match task {
                                    Task::CompactTask(compact_task) => {
                                        Compactor::compact(context, compact_task).await;
                                    }
                                    Task::VacuumTask(vacuum_task) => {
                                        Vacuum::vacuum(
                                            vacuum_task,
                                            context.context.sstable_store.clone(),
                                            meta_client,
                                        )
                                        .await;
                                    }
                                    Task::FullScanTask(full_scan_task) => {
                                        Vacuum::full_scan(
                                            full_scan_task,
                                            context.context.sstable_store.clone(),
                                            meta_client,
                                        )
                                        .await;
                                    }
                                }
                            });
                        }
                        Err(e) => {
                            tracing::warn!("Failed to consume stream. {}", e.message());
                            continue 'start_stream;
                        }
                        _ => {
                            // The stream is exhausted
                            continue 'start_stream;
                        }
                    }
                }
            }
        });

        (join_handle, shutdown_tx)
    }

    pub async fn compact_and_build_sst<T: TableBuilderFactory>(
        sst_builder: &mut CapacitySplitTableBuilder<T>,
        kr: &KeyRange,
        mut iter: impl HummockIterator<Direction = Forward>,
        gc_delete_keys: bool,
        watermark: HummockEpoch,
        mut compaction_filter: impl CompactionFilter,
    ) -> HummockResult<()> {
        if !kr.left.is_empty() {
            iter.seek(&kr.left).await?;
        } else {
            iter.rewind().await?;
        }

        let mut last_key = BytesMut::new();
        let mut watermark_can_see_last_key = false;

        while iter.is_valid() {
            let iter_key = iter.key();

            let is_new_user_key =
                last_key.is_empty() || !VersionedComparator::same_user_key(iter_key, &last_key);

            let mut drop = false;
            let epoch = get_epoch(iter_key);
            if is_new_user_key {
                if !kr.right.is_empty()
                    && VersionedComparator::compare_key(iter_key, &kr.right)
                        != std::cmp::Ordering::Less
                {
                    break;
                }

                last_key.clear();
                last_key.extend_from_slice(iter_key);
                watermark_can_see_last_key = false;
            }

            // Among keys with same user key, only retain keys which satisfy `epoch` >= `watermark`.
            // If there is no keys whose epoch is equal than `watermark`, keep the latest key which
            // satisfies `epoch` < `watermark`
            // in our design, frontend avoid to access keys which had be deleted, so we dont
            // need to consider the epoch when the compaction_filter match (it
            // means that mv had drop)
            if (epoch <= watermark && gc_delete_keys && iter.value().is_delete())
                || (epoch < watermark && watermark_can_see_last_key)
            {
                drop = true;
            }

            if !drop && compaction_filter.should_delete(iter_key) {
                drop = true;
            }

            if epoch <= watermark {
                watermark_can_see_last_key = true;
            }

            if drop {
                iter.next().await?;
                continue;
            }

            // Don't allow two SSTs to share same user key
            sst_builder
                .add_full_key(FullKey::from_slice(iter_key), iter.value(), is_new_user_key)
                .await?;

            iter.next().await?;
        }
        Ok(())
    }
}

impl Compactor {
    /// Create a new compactor.
    pub fn new(
        context: Arc<Context>,
        options: SstableBuilderOptions,
        sstable_store: Arc<dyn SstableStoreWrite>,
        key_range: KeyRange,
        cache_policy: CachePolicy,
        gc_delete_keys: bool,
        watermark: u64,
    ) -> Self {
        Self {
            context,
            options,
            sstable_store,
            key_range,
            cache_policy,
            gc_delete_keys,
            watermark,
        }
    }

    /// Compact the given key range and merge iterator.
    /// Upon a successful return, the built SSTs are already uploaded to object store.
    async fn compact_key_range_impl(
        &self,
        iter: impl HummockIterator<Direction = Forward>,
        compaction_filter: impl CompactionFilter,
        filter_key_extractor: Arc<FilterKeyExtractorImpl>,
    ) -> HummockResult<Vec<SstableInfo>> {
        let get_id_time = Arc::new(AtomicU64::new(0));
        let mut options = self.options.clone();
        options.estimate_bloom_filter_capacity = self
            .context
            .filter_key_extractor_manager
            .estimate_bloom_filter_size(options.capacity);
        if options.estimate_bloom_filter_capacity == 0 {
            options.estimate_bloom_filter_capacity = options.capacity / DEFAULT_ENTRY_SIZE;
        }
        let builder_factory = RemoteBuilderFactory {
            sstable_id_manager: self.context.sstable_id_manager.clone(),
            limiter: self.context.read_memory_limiter.clone(),
            options,
            remote_rpc_cost: get_id_time.clone(),
            filter_key_extractor,
        };

        // NOTICE: should be user_key overlap, NOT full_key overlap!
        let mut builder = CapacitySplitTableBuilder::new(
            builder_factory,
            self.cache_policy,
            self.sstable_store.clone(),
            self.context.stats.clone(),
        );

        // Monitor time cost building shared buffer to SSTs.
        let compact_timer = if self.context.is_share_buffer_compact {
            self.context.stats.write_build_l0_sst_duration.start_timer()
        } else {
            self.context.stats.compact_sst_duration.start_timer()
        };

        Compactor::compact_and_build_sst(
            &mut builder,
            &self.key_range,
            iter,
            self.gc_delete_keys,
            self.watermark,
            compaction_filter,
        )
        .await?;
        let builder_len = builder.len();
        let sealed_builders = builder.finish();
        compact_timer.observe_duration();

        let mut ssts = Vec::with_capacity(builder_len);
        let mut upload_join_handles = vec![];
        for SealedSstableBuilder {
            sst_info,
            upload_join_handle,
            bloom_filter_size,
        } in sealed_builders
        {
            // bloomfilter occuppy per thousand keys
            self.context
                .filter_key_extractor_manager
                .update_bloom_filter_avg_size(sst_info.file_size as usize, bloom_filter_size);
            let sst_size = sst_info.file_size;
            ssts.push(sst_info);
            upload_join_handles.push(upload_join_handle);

            if self.context.is_share_buffer_compact {
                self.context
                    .stats
                    .shared_buffer_to_sstable_size
                    .observe(sst_size as _);
            } else {
                self.context.stats.compaction_upload_sst_counts.inc();
            }
        }

        // Wait for all upload to finish
        try_join_all(upload_join_handles.into_iter().map(|join_handle| {
            join_handle.map(|result| match result {
                Ok(upload_result) => upload_result,
                Err(e) => Err(HummockError::other(format!(
                    "fail to receive from upload join handle: {:?}",
                    e
                ))),
            })
        }))
        .await?;

        self.context
            .stats
            .get_table_id_total_time_duration
            .observe(get_id_time.load(Ordering::Relaxed) as f64 / 1000.0 / 1000.0);
        Ok(ssts)
    }
}

pub fn estimate_memory_use_for_compaction(task: &CompactTask) -> u64 {
    let mut total_memory_size = 0;
    for level in &task.input_ssts {
        if level.level_type == LevelType::Nonoverlapping as i32 {
            if let Some(table) = level.table_infos.first() {
                total_memory_size += table.file_size * task.splits.len() as u64;
            }
        } else {
            for table in &level.table_infos {
                total_memory_size += table.file_size;
            }
        }
    }
    total_memory_size
}

fn build_multi_compaction_filter(compact_task: &CompactTask) -> MultiCompactionFilter {
    use risingwave_common::catalog::TableOption;
    let mut multi_filter = MultiCompactionFilter::default();
    let compaction_filter_flag =
        CompactionFilterFlag::from_bits(compact_task.compaction_filter_mask).unwrap_or_default();
    if compaction_filter_flag.contains(CompactionFilterFlag::STATE_CLEAN) {
        let state_clean_up_filter = Box::new(StateCleanUpCompactionFilter::new(
            HashSet::from_iter(compact_task.existing_table_ids.clone()),
        ));

        multi_filter.register(state_clean_up_filter);
    }

    if compaction_filter_flag.contains(CompactionFilterFlag::TTL) {
        let id_to_ttl = compact_task
            .table_options
            .iter()
            .filter(|id_to_option| {
                let table_option: TableOption = id_to_option.1.into();
                table_option.retention_seconds.is_some()
            })
            .map(|id_to_option| (*id_to_option.0, id_to_option.1.retention_seconds))
            .collect();

        let ttl_filter = Box::new(TTLCompactionFilter::new(
            id_to_ttl,
            compact_task.current_epoch_time,
        ));
        multi_filter.register(ttl_filter);
    }

    multi_filter
}<|MERGE_RESOLUTION|>--- conflicted
+++ resolved
@@ -115,17 +115,6 @@
 pub type CompactOutput = (usize, Vec<SstableInfo>);
 
 impl Compactor {
-<<<<<<< HEAD
-=======
-    /// Tries to schedule on current runtime if `compaction_executor` is None.
-    fn request_execution(
-        compaction_executor: Arc<CompactionExecutor>,
-        split_task: impl Future<Output = HummockResult<CompactOutput>> + Send + 'static,
-    ) -> RemoteHandle<HummockResult<CompactOutput>> {
-        compaction_executor.send_request(split_task)
-    }
-
->>>>>>> 730a8a3c
     /// Handles a compaction task and reports its status to hummock manager.
     /// Always return `Ok` and let hummock manager handle errors.
     pub async fn compact(
@@ -142,18 +131,7 @@
                 return false;
             }
         };
-<<<<<<< HEAD
-=======
-        let sstable_id_manager_clone = context.sstable_id_manager.clone();
-        let _guard = scopeguard::guard(
-            (tracker_id, sstable_id_manager_clone),
-            |(tracker_id, sstable_id_manager)| {
-                tokio::spawn(async move {
-                    sstable_id_manager.remove_watermark_sst_id(tracker_id);
-                });
-            },
-        );
->>>>>>> 730a8a3c
+
 
         let group_label = compact_task.compaction_group_id.to_string();
         let cur_level_label = compact_task.input_ssts[0].level_idx.to_string();
@@ -235,20 +213,12 @@
                 compactor_context.as_ref(),
                 compact_task.clone(),
             );
-<<<<<<< HEAD
-            let rx = tokio::spawn(async move {
-=======
-            let handle = Compactor::request_execution(compaction_executor, async move {
->>>>>>> 730a8a3c
+            let handle = tokio::spawn(async move {
                 compactor_runner
                     .run(filter, multi_filter_key_extractor)
                     .await
             });
-<<<<<<< HEAD
-            compaction_futures.push(rx);
-=======
             compaction_futures.push(handle);
->>>>>>> 730a8a3c
         }
 
         let mut buffered = stream::iter(compaction_futures).buffer_unordered(parallelism);
