--- conflicted
+++ resolved
@@ -14,51 +14,25 @@
 
 use std::future::Future;
 
-<<<<<<< HEAD
-use tokio::task::JoinHandle;
-=======
+
 use futures::future::RemoteHandle;
 use futures::FutureExt;
 
 use crate::hummock::compactor::CompactOutput;
 use crate::hummock::HummockResult;
->>>>>>> 730a8a3c
+
 
 /// `CompactionExecutor` is a dedicated runtime for compaction's CPU intensive jobs.
 #[cfg(not(madsim))]
 pub struct CompactionExecutor {
-<<<<<<< HEAD
-    runtime: Option<tokio::runtime::Runtime>,
-=======
     /// Runtime for compaction tasks.
     #[cfg(not(madsim))]
     runtime: &'static tokio::runtime::Runtime,
->>>>>>> 730a8a3c
 }
 
 #[cfg(not(madsim))]
 impl CompactionExecutor {
     pub fn new(worker_threads_num: Option<usize>) -> Self {
-<<<<<<< HEAD
-        let mut builder = tokio::runtime::Builder::new_multi_thread();
-        if let Some(worker_threads_num) = worker_threads_num {
-            builder.worker_threads(worker_threads_num);
-        }
-        let runtime = builder.enable_all().build().unwrap();
-        Self {
-            runtime: Some(runtime),
-        }
-    }
-
-    pub fn execute<F, T>(&self, t: F) -> JoinHandle<T>
-    where
-        F: Future<Output = T> + Send + 'static,
-        T: Send + 'static,
-    {
-        match self.runtime.as_ref() {
-            Some(runtime) => runtime.spawn(t),
-            None => tokio::spawn(t),
-=======
         let runtime = {
             let mut builder = tokio::runtime::Builder::new_multi_thread();
             builder.thread_name("risingwave-compaction");
@@ -72,7 +46,6 @@
             // Leak the runtime to avoid runtime shutting-down in the main async context.
             // TODO: may manually shutdown the runtime gracefully.
             runtime: Box::leak(Box::new(runtime)),
->>>>>>> 730a8a3c
         }
     }
 }
@@ -97,25 +70,17 @@
         Self {}
     }
 
-<<<<<<< HEAD
-    pub fn execute<F, T>(&self, t: F) -> JoinHandle<T>
-=======
     /// Send a request to the executor, returns a [`RemoteHandle`] to retrieve the result.
     pub fn send_request<T>(&self, t: T) -> RemoteHandle<HummockResult<CompactOutput>>
->>>>>>> 730a8a3c
     where
         F: Future<Output = T> + Send + 'static,
         T: Send + 'static,
     {
-<<<<<<< HEAD
-        tokio::spawn(t)
-=======
         let (t, handle) = t.remote_handle();
         #[cfg(not(madsim))]
         let _ = self.runtime.spawn(t);
         #[cfg(madsim)]
         let _ = tokio::spawn(t);
         handle
->>>>>>> 730a8a3c
     }
 }