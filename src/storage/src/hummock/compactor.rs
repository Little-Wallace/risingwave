--- conflicted
+++ resolved
@@ -37,13 +37,8 @@
 use super::group_builder::{GroupedSstableBuilder, VirtualNodeGrouping};
 use super::iterator::{BoxedForwardHummockIterator, ConcatIterator, MergeIterator};
 use super::{
-<<<<<<< HEAD
-    CompressionAlgorithm, HummockResult, SSTableBuilder, SSTableIterator, SSTableIteratorType,
-    Sstable,
-=======
     CompressionAlgorithm, HummockResult, SSTableBuilder, SSTableBuilderOptions, SSTableIterator,
     SSTableIteratorType, Sstable,
->>>>>>> 198bf4fc
 };
 use crate::hummock::compaction_executor::CompactionExecutor;
 use crate::hummock::group_builder::KeyValueGrouping;
@@ -55,7 +50,7 @@
 use crate::hummock::state_store::ForwardIter;
 use crate::hummock::utils::can_concat;
 use crate::hummock::vacuum::Vacuum;
-use crate::hummock::{HummockError, SSTableBuilderOptions};
+use crate::hummock::HummockError;
 use crate::monitor::{StateStoreMetrics, StoreLocalStatistic};
 
 pub type SstableIdGenerator =
@@ -583,10 +578,7 @@
                 let options = {
                     let mut options: SSTableBuilderOptions = self.context.options.as_ref().into();
 
-<<<<<<< HEAD
                     options.capacity = target_file_size;
-=======
->>>>>>> 198bf4fc
                     if self.context.options.enable_compression {
                         // support compression setting per level
                         // L0 and L1 do not use compression algorithms
