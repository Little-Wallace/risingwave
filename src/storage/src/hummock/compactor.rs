// Copyright 2022 Singularity Data
//
// Licensed under the Apache License, Version 2.0 (the "License");
// you may not use this file except in compliance with the License.
// You may obtain a copy of the License at
//
// http://www.apache.org/licenses/LICENSE-2.0
//
// Unless required by applicable law or agreed to in writing, software
// distributed under the License is distributed on an "AS IS" BASIS,
// WITHOUT WARRANTIES OR CONDITIONS OF ANY KIND, either express or implied.
// See the License for the specific language governing permissions and
// limitations under the License.

use std::collections::{HashMap, HashSet};
use std::future::Future;
use std::sync::atomic::{AtomicU64, Ordering};
use std::sync::Arc;
use std::time::{Duration, Instant};

use bytes::{Bytes, BytesMut};
use futures::future::{try_join_all, BoxFuture};
use futures::{stream, FutureExt, StreamExt, TryFutureExt};
use itertools::Itertools;
use risingwave_common::config::StorageConfig;
use risingwave_common::util::compress::decompress_data;
use risingwave_hummock_sdk::compact::compact_task_to_string;
use risingwave_hummock_sdk::compaction_group::StaticCompactionGroupId;
use risingwave_hummock_sdk::key::{get_epoch, get_table_id, Epoch, FullKey};
use risingwave_hummock_sdk::key_range::KeyRange;
use risingwave_hummock_sdk::{CompactionGroupId, HummockSSTableId, VersionedComparator};
use risingwave_pb::hummock::{CompactTask, SstableInfo, SubscribeCompactTasksResponse, VacuumTask};
use risingwave_rpc_client::HummockMetaClient;
use tokio::sync::oneshot::Sender;
use tokio::task::JoinHandle;

use super::group_builder::{GroupedSstableBuilder, VirtualNodeGrouping};
use super::iterator::{BoxedForwardHummockIterator, ConcatIterator, MergeIterator};
use super::{
    CompressionAlgorithm, HummockResult, SSTableBuilder, SSTableBuilderOptions, SSTableIterator,
    SSTableIteratorType, Sstable,
};
use crate::hummock::compaction_executor::CompactionExecutor;
use crate::hummock::group_builder::KeyValueGrouping;
use crate::hummock::iterator::ReadOptions;
use crate::hummock::multi_builder::SealedSstableBuilder;
use crate::hummock::shared_buffer::shared_buffer_uploader::UploadTaskPayload;
use crate::hummock::shared_buffer::{build_ordered_merge_iter, UncommittedData};
use crate::hummock::sstable_store::SstableStoreRef;
use crate::hummock::state_store::ForwardIter;
use crate::hummock::utils::can_concat;
use crate::hummock::vacuum::Vacuum;
use crate::hummock::HummockError;
use crate::monitor::{StateStoreMetrics, StoreLocalStatistic};

pub type SstableIdGenerator =
    Arc<dyn Fn() -> BoxFuture<'static, HummockResult<HummockSSTableId>> + Send + Sync>;

pub fn get_remote_sstable_id_generator(
    meta_client: Arc<dyn HummockMetaClient>,
) -> SstableIdGenerator {
    Arc::new(move || {
        let meta_client = meta_client.clone();
        async move {
            meta_client
                .get_new_table_id()
                .await
                .map_err(HummockError::meta_error)
        }
        .boxed()
    })
}

/// A `CompactorContext` describes the context of a compactor.
#[derive(Clone)]
pub struct CompactorContext {
    /// Storage configurations.
    pub options: Arc<StorageConfig>,

    /// The meta client.
    pub hummock_meta_client: Arc<dyn HummockMetaClient>,

    /// SSTable store that manages the sstables.
    pub sstable_store: SstableStoreRef,

    /// Statistics.
    pub stats: Arc<StateStoreMetrics>,

    /// True if it is a memory compaction (from shared buffer).
    pub is_share_buffer_compact: bool,

    pub sstable_id_generator: SstableIdGenerator,

    pub compaction_executor: Option<Arc<CompactionExecutor>>,
}

trait CompactionFilter {
    fn filter(&self, _: &[u8]) -> bool {
        true
    }
}

pub struct DummyCompactionFilter;
impl CompactionFilter for DummyCompactionFilter {}

#[derive(Clone)]
pub struct StateCleanUpCompactionFilter {
    existing_table_ids: HashSet<u32>,
}

impl StateCleanUpCompactionFilter {
    fn new(table_id_set: HashSet<u32>) -> Self {
        StateCleanUpCompactionFilter {
            existing_table_ids: table_id_set,
        }
    }
}

impl CompactionFilter for StateCleanUpCompactionFilter {
    fn filter(&self, key: &[u8]) -> bool {
        let table_id_option = get_table_id(key);
        match table_id_option {
            None => true,
            Some(table_id) => self.existing_table_ids.contains(&table_id),
        }
    }
}

#[derive(Clone)]
/// Implementation of Hummock compaction.
pub struct Compactor {
    /// The context of the compactor.
    context: Arc<CompactorContext>,

    /// A compaction task received from the hummock manager.
    /// When it's local compaction from memory, it uses a locally
    /// constructed compaction task.
    compact_task: CompactTask,
}

pub type CompactOutput = (usize, Vec<(Sstable, u64, Vec<u32>)>);

impl Compactor {
    /// Create a new compactor.
    pub fn new(context: Arc<CompactorContext>, compact_task: CompactTask) -> Self {
        Self {
            context,
            compact_task,
        }
    }

    /// Flush shared buffer to level0. Resulted SSTs are grouped by compaction group.
    pub async fn compact_shared_buffer_by_compaction_group(
        context: Arc<CompactorContext>,
        payload: UploadTaskPayload,
    ) -> HummockResult<Vec<(CompactionGroupId, Sstable, u64, Vec<u32>)>> {
        let mut grouped_payload: HashMap<CompactionGroupId, UploadTaskPayload> = HashMap::new();
        for uncommitted_list in payload {
            let mut next_inner = HashSet::new();
            for uncommitted in uncommitted_list {
                let compaction_group_id = match &uncommitted {
                    UncommittedData::Sst((compaction_group_id, _)) => *compaction_group_id,
                    UncommittedData::Batch(batch) => batch.compaction_group_id(),
                };
                let group = grouped_payload
                    .entry(compaction_group_id)
                    .or_insert_with(std::vec::Vec::new);
                if !next_inner.contains(&compaction_group_id) {
                    group.push(vec![]);
                    next_inner.insert(compaction_group_id);
                }
                group.last_mut().unwrap().push(uncommitted);
            }
        }

        let mut futures = vec![];
        for (id, group_payload) in grouped_payload {
            let id_copy = id;
            futures.push(
                Compactor::compact_shared_buffer(context.clone(), group_payload).map_ok(
                    move |results| {
                        results
                            .into_iter()
                            .map(move |result| (id_copy, result.0, result.1, result.2))
                            .collect_vec()
                    },
                ),
            );
        }
        // Note that the output is reordered compared with input `payload`.
        let result = try_join_all(futures)
            .await?
            .into_iter()
            .flatten()
            .collect_vec();
        Ok(result)
    }

    /// For compaction from shared buffer to level 0, this is the only function gets called.
    pub async fn compact_shared_buffer(
        context: Arc<CompactorContext>,
        payload: UploadTaskPayload,
    ) -> HummockResult<Vec<(Sstable, u64, Vec<u32>)>> {
        let mut start_user_keys = payload
            .iter()
            .flat_map(|data_list| data_list.iter().map(UncommittedData::start_user_key))
            .collect_vec();
        start_user_keys.sort();
        start_user_keys.dedup();
        let mut splits = Vec::with_capacity(start_user_keys.len());
        splits.push(KeyRange::new(Bytes::new(), Bytes::new()));
        let mut key_split_append = |key_before_last: &Bytes| {
            splits.last_mut().unwrap().right = key_before_last.clone();
            splits.push(KeyRange::new(key_before_last.clone(), Bytes::new()));
        };
        if start_user_keys.len() > 1 {
            let split_num = context.options.share_buffers_sync_parallelism as usize;
            let buffer_per_split = start_user_keys.len() / split_num;
            for i in 1..split_num {
                key_split_append(
                    &FullKey::from_user_key_slice(
                        start_user_keys[i * buffer_per_split],
                        Epoch::MAX,
                    )
                    .into_inner()
                    .into(),
                );
            }
        }

        // Local memory compaction looks at all key ranges.
        let compact_task = CompactTask {
            input_ssts: vec![],
            splits: splits.into_iter().map(|v| v.into()).collect_vec(),
            watermark: u64::MAX,
            sorted_output_ssts: vec![],
            task_id: 0,
            target_level: 0,
            is_target_ultimate_and_leveling: false,
            task_status: false,
            // VNode mappings are not required when compacting shared buffer to L0
            vnode_mappings: vec![],
            compaction_group_id: StaticCompactionGroupId::StateDefault.into(),
            existing_table_ids: vec![],
<<<<<<< HEAD
            target_file_size: context.options.sstable_size_mb as u64 * (1 << 20),
=======
>>>>>>> 28cf5ff3
            compression_algorithm: 0,
        };

        let sstable_store = context.sstable_store.clone();
        let stats = context.stats.clone();

        let parallelism = compact_task.splits.len();
        let mut compact_success = true;
        let mut output_ssts = Vec::with_capacity(parallelism);
        let mut compaction_futures = vec![];
        let compactor = Compactor::new(context, compact_task.clone());

        let vnode2unit: Arc<HashMap<u32, Vec<u32>>> = Arc::new(HashMap::new());

        let mut local_stats = StoreLocalStatistic::default();
        for (split_index, _) in compact_task.splits.iter().enumerate() {
            let compactor = compactor.clone();
            let iter = build_ordered_merge_iter::<ForwardIter>(
                &payload,
                sstable_store.clone(),
                stats.clone(),
                &mut local_stats,
                Arc::new(ReadOptions::default()),
            )
            .await? as BoxedForwardHummockIterator;
            let vnode2unit = vnode2unit.clone();
            let compaction_executor = compactor.context.compaction_executor.as_ref().cloned();

            let split_task = async move {
                compactor
                    .compact_key_range(split_index, iter, vnode2unit)
                    .await
            };
            let rx = Compactor::request_execution(compaction_executor, split_task)?;
            compaction_futures.push(rx);
        }
        local_stats.report(stats.as_ref());

        let mut buffered = stream::iter(compaction_futures).buffer_unordered(parallelism);
        let mut err = None;
        while let Some(future_result) = buffered.next().await {
            match future_result.unwrap() {
                Ok((split_index, ssts)) => {
                    output_ssts.push((split_index, ssts));
                }
                Err(e) => {
                    compact_success = false;
                    tracing::warn!("Shared Buffer Compaction failed with error: {:#?}", e);
                    err = Some(e);
                }
            }
        }

        // Sort by split/key range index.
        output_ssts.sort_by_key(|(split_index, _)| *split_index);

        if compact_success {
            let mut level0 = Vec::with_capacity(parallelism);

            for (_, sst) in output_ssts {
                for (table, _, _) in &sst {
                    compactor
                        .context
                        .stats
                        .write_build_l0_bytes
                        .inc_by(table.meta.estimated_size as u64);
                }
                level0.extend(sst);
            }

            Ok(level0)
        } else {
            Err(err.unwrap())
        }
    }

    /// Tries to schedule on `compaction_executor` if `compaction_executor` is not None.
    ///
    /// Tries to schedule on current runtime if `compaction_executor` is None.
    fn request_execution(
        compaction_executor: Option<Arc<CompactionExecutor>>,
        split_task: impl Future<Output = HummockResult<CompactOutput>> + Send + 'static,
    ) -> HummockResult<JoinHandle<HummockResult<CompactOutput>>> {
        match compaction_executor {
            None => Ok(tokio::spawn(split_task)),
            Some(compaction_executor) => {
                let rx = compaction_executor
                    .send_request(split_task)
                    .map_err(HummockError::compaction_executor)?;
                Ok(tokio::spawn(async move {
                    match rx.await {
                        Ok(result) => result,
                        Err(err) => Err(HummockError::compaction_executor(err)),
                    }
                }))
            }
        }
    }

    /// Handle a compaction task and report its status to hummock manager.
    /// Always return `Ok` and let hummock manager handle errors.
    pub async fn compact(context: Arc<CompactorContext>, mut compact_task: CompactTask) -> bool {
        tracing::info!("Ready to handle compaction task: {}", compact_task.task_id,);
        let group_label = compact_task.compaction_group_id.to_string();
        let cur_level_label = compact_task.input_ssts[0].level_idx.to_string();
        let compaction_read_bytes = compact_task.input_ssts[0]
            .table_infos
            .iter()
            .map(|t| t.file_size)
            .sum::<u64>();
        context
            .stats
            .compact_read_current_level
            .with_label_values(&[group_label.as_str(), cur_level_label.as_str()])
            .inc_by(compaction_read_bytes);
        context
            .stats
            .compact_read_sstn_current_level
            .with_label_values(&[group_label.as_str(), cur_level_label.as_str()])
            .inc_by(compact_task.input_ssts[0].table_infos.len() as u64);
        context
            .stats
            .compact_frequency
            .with_label_values(&[group_label.as_str(), cur_level_label.as_str()])
            .inc();

        if compact_task.input_ssts.len() > 1 {
            let sec_level_read_bytes: u64 = compact_task.input_ssts[1]
                .table_infos
                .iter()
                .map(|t| t.file_size)
                .sum();
            let next_level_label = compact_task.input_ssts[1].level_idx.to_string();
            context
                .stats
                .compact_read_next_level
                .with_label_values(&[group_label.as_str(), next_level_label.as_str()])
                .inc_by(sec_level_read_bytes);
            context
                .stats
                .compact_read_sstn_next_level
                .with_label_values(&[group_label.as_str(), next_level_label.as_str()])
                .inc_by(compact_task.input_ssts[1].table_infos.len() as u64);
        }

        let timer = context
            .stats
            .compact_task_duration
            .with_label_values(&[compact_task.input_ssts[0].level_idx.to_string().as_str()])
            .start_timer();

        if !compact_task.vnode_mappings.is_empty() {
            compact_task.splits = vec![risingwave_pb::hummock::KeyRange {
                left: vec![],
                right: vec![],
                inf: false,
            }];
        };

        // Number of splits (key ranges) is equal to number of compaction tasks
        let parallelism = compact_task.splits.len();
        assert_ne!(parallelism, 0, "splits cannot be empty");
        let mut compact_success = true;
        let mut output_ssts = Vec::with_capacity(parallelism);
        let mut compaction_futures = vec![];
        let mut compactor = Compactor::new(context, compact_task.clone());

        let vnode2unit: Arc<HashMap<u32, Vec<u32>>> = Arc::new(
            compact_task
                .vnode_mappings
                .into_iter()
                .map(|tar| {
                    (
                        tar.table_id,
                        decompress_data(tar.get_original_indices(), tar.get_data()),
                    )
                })
                .collect(),
        );
        let tables = compact_task
            .input_ssts
            .iter()
            .flat_map(|level| level.table_infos.iter())
            .map(|table| table.id)
            .collect_vec();
        if let Err(e) = compactor
            .context
            .sstable_store
            .prefetch_sstables(tables)
            .await
        {
            tracing::warn!(
                "Compaction task {} prefetch failed with error: {:#?}",
                compact_task.task_id,
                e
            );
        }

        let compaction_filter =
            StateCleanUpCompactionFilter::new(HashSet::from_iter(compact_task.existing_table_ids));

        for (split_index, _) in compact_task.splits.iter().enumerate() {
            let compactor = compactor.clone();
            let vnode2unit = vnode2unit.clone();
            let compaction_executor = compactor.context.compaction_executor.as_ref().cloned();
            let filter = compaction_filter.clone();
            let split_task = async move {
                let merge_iter = compactor.build_sst_iter().await?;
                compactor
                    .compact_key_range_with_filter(split_index, merge_iter, vnode2unit, filter)
                    .await
            };
            let rx = match Compactor::request_execution(compaction_executor, split_task) {
                Ok(rx) => rx,
                Err(err) => {
                    tracing::warn!("Failed to schedule compaction execution: {:#?}", err);
                    return false;
                }
            };
            compaction_futures.push(rx);
        }

        let mut buffered = stream::iter(compaction_futures).buffer_unordered(parallelism);
        while let Some(future_result) = buffered.next().await {
            match future_result.unwrap() {
                Ok((split_index, ssts)) => {
                    output_ssts.push((split_index, ssts));
                }
                Err(e) => {
                    compact_success = false;
                    tracing::warn!(
                        "Compaction task {} failed with error: {:#?}",
                        compact_task.task_id,
                        e
                    );
                }
            }
        }

        // Sort by split/key range index.
        output_ssts.sort_by_key(|(split_index, _)| *split_index);

        // After a compaction is done, mutate the compaction task.
        compactor.compact_done(output_ssts, compact_success).await;
        let cost_time = timer.stop_and_record() * 1000.0;
        tracing::info!(
            "Finished compaction task in {:?}ms: \n{}",
            cost_time,
            compact_task_to_string(&compactor.compact_task)
        );
        compact_success
    }

    /// Fill in the compact task and let hummock manager know the compaction output ssts.
    async fn compact_done(&mut self, output_ssts: Vec<CompactOutput>, task_ok: bool) {
        self.compact_task.task_status = task_ok;
        self.compact_task
            .sorted_output_ssts
            .reserve(self.compact_task.splits.len());
        let mut compaction_write_bytes = 0;
        for (_, ssts) in output_ssts {
            for (sst, unit_id, table_ids) in ssts {
                let sst_info = SstableInfo {
                    id: sst.id,
                    key_range: Some(risingwave_pb::hummock::KeyRange {
                        left: sst.meta.smallest_key.clone(),
                        right: sst.meta.largest_key.clone(),
                        inf: false,
                    }),
                    file_size: sst.meta.estimated_size as u64,
                    table_ids,
                    unit_id,
                };
                compaction_write_bytes += sst_info.file_size;
                self.compact_task.sorted_output_ssts.push(sst_info);
            }
        }

        let group_label = self.compact_task.compaction_group_id.to_string();
        let level_label = self.compact_task.target_level.to_string();
        self.context
            .stats
            .compact_write_bytes
            .with_label_values(&[group_label.as_str(), level_label.as_str()])
            .inc_by(compaction_write_bytes);
        self.context
            .stats
            .compact_write_sstn
            .with_label_values(&[group_label.as_str(), level_label.as_str()])
            .inc_by(self.compact_task.sorted_output_ssts.len() as u64);

        if let Err(e) = self
            .context
            .hummock_meta_client
            .report_compaction_task(self.compact_task.to_owned())
            .await
        {
            tracing::warn!(
                "Failed to report compaction task: {}, error: {}",
                self.compact_task.task_id,
                e
            );
        }
    }

    /// Compact the given key range and merge iterator.
    /// Upon a successful return, the built SSTs are already uploaded to object store.
    async fn compact_key_range_impl(
        &self,
        split_index: usize,
        iter: BoxedForwardHummockIterator,
        vnode2unit: Arc<HashMap<u32, Vec<u32>>>,
        compaction_filter: impl CompactionFilter,
    ) -> HummockResult<CompactOutput> {
        let split = self.compact_task.splits[split_index].clone();
        let kr = KeyRange {
            left: Bytes::copy_from_slice(split.get_left()),
            right: Bytes::copy_from_slice(split.get_right()),
            inf: split.get_inf(),
        };

        let get_id_time = Arc::new(AtomicU64::new(0));
        let target_file_size = std::cmp::min(
            self.compact_task.target_file_size as usize,
            self.context.options.sstable_size_mb as usize * (1 << 20),
        );

        // NOTICE: should be user_key overlap, NOT full_key overlap!
        let mut builder = GroupedSstableBuilder::new(
            || async {
                let timer = Instant::now();
                let table_id = (self.context.sstable_id_generator)().await?;
                let cost = (timer.elapsed().as_secs_f64() * 1000000.0).round() as u64;
                let mut options: SSTableBuilderOptions = self.context.options.as_ref().into();

<<<<<<< HEAD
                // support compression setting per level
                // L0 and L1 do not use compression algorithms
                // L2 - L4 use Lz4, else use Zstd
                options.capacity = target_file_size;
=======
>>>>>>> 28cf5ff3
                options.compression_algorithm = match self.compact_task.compression_algorithm {
                    0 => CompressionAlgorithm::None,
                    1 => CompressionAlgorithm::Lz4,
                    _ => CompressionAlgorithm::Zstd,
                };
                let builder = SSTableBuilder::new(table_id, options);
                get_id_time.fetch_add(cost, Ordering::Relaxed);
                Ok(builder)
            },
            VirtualNodeGrouping::new(vnode2unit),
            self.context.sstable_store.clone(),
        );

        // Monitor time cost building shared buffer to SSTs.
        let compact_timer = if self.context.is_share_buffer_compact {
            self.context.stats.write_build_l0_sst_duration.start_timer()
        } else {
            self.context.stats.compact_sst_duration.start_timer()
        };

        Compactor::compact_and_build_sst(
            &mut builder,
            kr,
            iter,
            !self.compact_task.is_target_ultimate_and_leveling,
            self.compact_task.watermark,
            compaction_filter,
        )
        .await?;
        let builder_len = builder.len();
        let sealed_builders = builder.finish();
        compact_timer.observe_duration();

        let mut ssts = Vec::with_capacity(builder_len);
        let mut upload_join_handles = vec![];
        for SealedSstableBuilder {
            id: table_id,
            meta,
            table_ids,
            upload_join_handle,
            data_len,
            unit_id,
        } in sealed_builders
        {
            let sst = Sstable { id: table_id, meta };
            let len = data_len;
            ssts.push((sst.clone(), unit_id, table_ids));
            upload_join_handles.push(upload_join_handle);

            if self.context.is_share_buffer_compact {
                self.context
                    .stats
                    .shared_buffer_to_sstable_size
                    .observe(len as _);
            } else {
                self.context.stats.compaction_upload_sst_counts.inc();
            }
        }

        // Wait for all upload to finish
        try_join_all(upload_join_handles.into_iter().map(|join_handle| {
            join_handle.map(|result| match result {
                Ok(upload_result) => upload_result,
                Err(e) => Err(HummockError::other(format!(
                    "fail to receive from upload join handle: {:?}",
                    e
                ))),
            })
        }))
        .await?;

        self.context
            .stats
            .get_table_id_total_time_duration
            .observe(get_id_time.load(Ordering::Relaxed) as f64 / 1000.0 / 1000.0);
        Ok((split_index, ssts))
    }

    async fn compact_key_range(
        &self,
        split_index: usize,
        iter: BoxedForwardHummockIterator,
        vnode2unit: Arc<HashMap<u32, Vec<u32>>>,
    ) -> HummockResult<CompactOutput> {
        let dummy_compaction_filter = DummyCompactionFilter {};
        self.compact_key_range_impl(split_index, iter, vnode2unit, dummy_compaction_filter)
            .await
    }

    async fn compact_key_range_with_filter(
        &self,
        split_index: usize,
        iter: BoxedForwardHummockIterator,
        vnode2unit: Arc<HashMap<u32, Vec<u32>>>,
        compaction_filter: impl CompactionFilter,
    ) -> HummockResult<CompactOutput> {
        self.compact_key_range_impl(split_index, iter, vnode2unit, compaction_filter)
            .await
    }

    /// Build the merge iterator based on the given input ssts.
    async fn build_sst_iter(&self) -> HummockResult<BoxedForwardHummockIterator> {
        let mut table_iters: Vec<BoxedForwardHummockIterator> = Vec::new();
        let mut stats = StoreLocalStatistic::default();
        let read_options = Arc::new(ReadOptions { prefetch: true });
        for level in &self.compact_task.input_ssts {
            if level.table_infos.is_empty() {
                continue;
            }
            // Do not need to filter the table because manager has done it.
            // let read_statistics: &mut TableSetStatistics = if *level_idx ==
            // compact_task.target_level {
            //     compact_task.metrics.as_mut().unwrap().read_level_nplus1.as_mut().unwrap()
            // } else {
            //     compact_task.metrics.as_mut().unwrap().read_level_n.as_mut().unwrap()
            // };
            // for table in &tables {
            //     read_statistics.size_gb += table.meta.estimated_size as f64 / (1024 * 1024 *
            // 1024) as f64;     read_statistics.cnt += 1;
            // }

            if can_concat(&level.get_table_infos().iter().collect_vec()) {
                table_iters.push(Box::new(ConcatIterator::new(
                    level.table_infos.clone(),
                    self.context.sstable_store.clone(),
                    read_options.clone(),
                )));
            } else {
                for table_info in &level.table_infos {
                    let table = self
                        .context
                        .sstable_store
                        .sstable(table_info.id, &mut stats)
                        .await?;
                    table_iters.push(Box::new(SSTableIterator::create(
                        table,
                        self.context.sstable_store.clone(),
                        read_options.clone(),
                    )));
                }
            }
        }
        stats.report(self.context.stats.as_ref());
        Ok(Box::new(MergeIterator::new(
            table_iters,
            self.context.stats.clone(),
        )))
    }

    pub async fn try_vacuum(
        vacuum_task: Option<VacuumTask>,
        sstable_store: SstableStoreRef,
        hummock_meta_client: Arc<dyn HummockMetaClient>,
    ) {
        if let Some(vacuum_task) = vacuum_task {
            tracing::info!("Try to vacuum SSTs {:?}", vacuum_task.sstable_ids);
            match Vacuum::vacuum(
                sstable_store.clone(),
                vacuum_task,
                hummock_meta_client.clone(),
            )
            .await
            {
                Ok(_) => {
                    tracing::info!("Finish vacuuming SSTs");
                }
                Err(e) => {
                    tracing::warn!("Failed to vacuum SSTs. {:#?}", e);
                }
            }
        }
    }

    /// The background compaction thread that receives compaction tasks from hummock compaction
    /// manager and runs compaction tasks.
    pub fn start_compactor(
        options: Arc<StorageConfig>,
        hummock_meta_client: Arc<dyn HummockMetaClient>,
        sstable_store: SstableStoreRef,
        stats: Arc<StateStoreMetrics>,
        compaction_executor: Option<Arc<CompactionExecutor>>,
    ) -> (JoinHandle<()>, Sender<()>) {
        let compactor_context = Arc::new(CompactorContext {
            options,
            hummock_meta_client: hummock_meta_client.clone(),
            sstable_store: sstable_store.clone(),
            stats,
            is_share_buffer_compact: false,
            sstable_id_generator: get_remote_sstable_id_generator(hummock_meta_client.clone()),
            compaction_executor,
        });
        let (shutdown_tx, mut shutdown_rx) = tokio::sync::oneshot::channel();
        let stream_retry_interval = Duration::from_secs(60);
        let join_handle = tokio::spawn(async move {
            let process_task = |compact_task,
                                vacuum_task,
                                compactor_context,
                                sstable_store,
                                hummock_meta_client| async {
                if let Some(compact_task) = compact_task {
                    Compactor::compact(compactor_context, compact_task).await;
                }

                Compactor::try_vacuum(vacuum_task, sstable_store, hummock_meta_client).await;
            };
            let mut min_interval = tokio::time::interval(stream_retry_interval);
            // This outer loop is to recreate stream.
            'start_stream: loop {
                tokio::select! {
                    // Wait for interval.
                    _ = min_interval.tick() => {},
                    // Shutdown compactor.
                    _ = &mut shutdown_rx => {
                        tracing::info!("Compactor is shutting down");
                        return;
                    }
                }

                let mut stream = match compactor_context
                    .hummock_meta_client
                    .subscribe_compact_tasks()
                    .await
                {
                    Ok(stream) => {
                        tracing::debug!("Succeeded subscribe_compact_tasks.");
                        stream
                    }
                    Err(e) => {
                        tracing::warn!(
                            "Subscribing to compaction tasks failed with error: {}. Will retry.",
                            e
                        );
                        continue 'start_stream;
                    }
                };

                // This inner loop is to consume stream.
                loop {
                    let message = tokio::select! {
                        message = stream.message() => {
                            message
                        },
                        // Shutdown compactor
                        _ = &mut shutdown_rx => {
                            tracing::info!("Compactor is shutting down");
                            return
                        }
                    };
                    match message {
                        // The inner Some is the side effect of generated code.
                        Ok(Some(SubscribeCompactTasksResponse {
                            compact_task,
                            vacuum_task,
                        })) => {
                            tokio::spawn(process_task(
                                compact_task,
                                vacuum_task,
                                compactor_context.clone(),
                                sstable_store.clone(),
                                hummock_meta_client.clone(),
                            ));
                        }
                        Err(e) => {
                            tracing::warn!("Failed to consume stream. {}", e.message());
                            continue 'start_stream;
                        }
                        _ => {
                            // The stream is exhausted
                            continue 'start_stream;
                        }
                    }
                }
            }
        });

        (join_handle, shutdown_tx)
    }

    async fn compact_and_build_sst<B, G, F>(
        sst_builder: &mut GroupedSstableBuilder<B, G>,
        kr: KeyRange,
        mut iter: BoxedForwardHummockIterator,
        has_user_key_overlap: bool,
        watermark: Epoch,
        compaction_filter: impl CompactionFilter,
    ) -> HummockResult<()>
    where
        B: Clone + Fn() -> F,
        G: KeyValueGrouping,
        F: Future<Output = HummockResult<SSTableBuilder>>,
    {
        if !kr.left.is_empty() {
            iter.seek(&kr.left).await?;
        } else {
            iter.rewind().await?;
        }

        let mut skip_key = BytesMut::new();
        let mut last_key = BytesMut::new();

        while iter.is_valid() {
            let iter_key = iter.key();

            if !skip_key.is_empty() {
                if VersionedComparator::same_user_key(iter_key, &skip_key) {
                    iter.next().await?;
                    continue;
                } else {
                    skip_key.clear();
                }
            }

            let is_new_user_key =
                last_key.is_empty() || !VersionedComparator::same_user_key(iter_key, &last_key);

            if is_new_user_key {
                if !kr.right.is_empty()
                    && VersionedComparator::compare_key(iter_key, &kr.right)
                        != std::cmp::Ordering::Less
                {
                    break;
                }

                last_key.clear();
                last_key.extend_from_slice(iter_key);
            }

            let epoch = get_epoch(iter_key);

            // Among keys with same user key, only retain keys which satisfy `epoch` >= `watermark`,
            // and the latest key which satisfies `epoch` < `watermark`
            let mut drop = false;
            if epoch < watermark {
                skip_key = BytesMut::from(iter_key);
                if iter.value().is_delete() && !has_user_key_overlap {
                    drop = true;
                }
            }

            // in our design, frontend avoid to access keys which had be deleted, so we dont need to
            // consider the epoch when the compaction_filter match (it means that mv had drop)
            if !drop && !compaction_filter.filter(iter_key) {
                drop = true;
            }

            if drop {
                iter.next().await?;
                continue;
            }

            // Don't allow two SSTs to share same user key
            sst_builder
                .add_full_key(FullKey::from_slice(iter_key), iter.value(), is_new_user_key)
                .await?;

            iter.next().await?;
        }
        Ok(())
    }
}<|MERGE_RESOLUTION|>--- conflicted
+++ resolved
@@ -242,10 +242,7 @@
             vnode_mappings: vec![],
             compaction_group_id: StaticCompactionGroupId::StateDefault.into(),
             existing_table_ids: vec![],
-<<<<<<< HEAD
             target_file_size: context.options.sstable_size_mb as u64 * (1 << 20),
-=======
->>>>>>> 28cf5ff3
             compression_algorithm: 0,
         };
 
@@ -581,13 +578,7 @@
                 let cost = (timer.elapsed().as_secs_f64() * 1000000.0).round() as u64;
                 let mut options: SSTableBuilderOptions = self.context.options.as_ref().into();
 
-<<<<<<< HEAD
-                // support compression setting per level
-                // L0 and L1 do not use compression algorithms
-                // L2 - L4 use Lz4, else use Zstd
                 options.capacity = target_file_size;
-=======
->>>>>>> 28cf5ff3
                 options.compression_algorithm = match self.compact_task.compression_algorithm {
                     0 => CompressionAlgorithm::None,
                     1 => CompressionAlgorithm::Lz4,
