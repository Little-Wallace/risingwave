// Copyright 2024 RisingWave Labs
//
// Licensed under the Apache License, Version 2.0 (the "License");
// you may not use this file except in compliance with the License.
// You may obtain a copy of the License at
//
//     http://www.apache.org/licenses/LICENSE-2.0
//
// Unless required by applicable law or agreed to in writing, software
// distributed under the License is distributed on an "AS IS" BASIS,
// WITHOUT WARRANTIES OR CONDITIONS OF ANY KIND, either express or implied.
// See the License for the specific language governing permissions and
// limitations under the License.

use std::cmp::Ordering;
<<<<<<< HEAD
use std::collections::HashSet;
use std::ops::Bound;
=======
use std::collections::vec_deque::VecDeque;
use std::collections::HashMap;
>>>>>>> da162ced
use std::ops::Bound::Included;
use std::sync::Arc;
use std::time::Instant;

use bytes::Bytes;
use futures::future::try_join_all;
use itertools::Itertools;
use parking_lot::RwLock;
use risingwave_common::buffer::Bitmap;
use risingwave_common::catalog::TableId;
use risingwave_common::hash::VirtualNode;
use risingwave_common::util::epoch::MAX_SPILL_TIMES;
use risingwave_hummock_sdk::key::{
    bound_table_key_range, is_empty_key_range, FullKey, TableKey, TableKeyRange, UserKey,
};
use risingwave_hummock_sdk::key_range::KeyRangeCommon;
use risingwave_hummock_sdk::table_watermark::{
    TableWatermarksIndex, VnodeWatermark, WatermarkDirection,
};
use risingwave_hummock_sdk::version::HummockVersionDelta;
use risingwave_hummock_sdk::{EpochWithGap, HummockEpoch, LocalSstableInfo};
use risingwave_pb::hummock::{EpochNewChangeLog, LevelType, SstableInfo};
use sync_point::sync_point;
use tracing::warn;

use crate::error::StorageResult;
use crate::hummock::event_handler::LocalInstanceId;
use crate::hummock::iterator::change_log::ChangeLogIterator;
use crate::hummock::iterator::{
    BackwardUserIterator, IteratorFactory, MergeIterator, UserIterator,
};
use crate::hummock::local_version::pinned_version::PinnedVersion;
use crate::hummock::sstable::{SstableIteratorReadOptions, SstableIteratorType};
use crate::hummock::sstable_store::SstableStoreRef;
use crate::hummock::utils::{
    filter_single_sst, prune_nonoverlapping_ssts, prune_overlapping_ssts, range_overlap,
    search_sst_idx,
};
use crate::hummock::{
<<<<<<< HEAD
    get_from_batch, get_from_sstable_info, hit_sstable_bloom_filter, HummockError, HummockResult,
    HummockStorageIterator, HummockStorageIteratorInner, LocalHummockStorageIterator, Sstable,
    SstableIterator,
=======
    get_from_batch, get_from_sstable_info, hit_sstable_bloom_filter, BackwardIteratorFactory,
    ForwardIteratorFactory, HummockError, HummockResult, HummockStorageIterator,
    HummockStorageIteratorInner, HummockStorageRevIteratorInner, ReadVersionTuple, Sstable,
    SstableIterator,
};
use crate::mem_table::{
    ImmId, ImmutableMemtable, MemTableHummockIterator, MemTableHummockRevIterator,
>>>>>>> da162ced
};
use crate::monitor::{
    GetLocalMetricsGuard, HummockStateStoreMetrics, MayExistLocalMetricsGuard, StoreLocalStatistic,
};
use crate::store::{gen_min_epoch, ReadLogOptions, ReadOptions};

pub type CommittedVersion = PinnedVersion;

/// Data not committed to Hummock. There are two types of staging data:
/// - Immutable memtable: data that has been written into local state store but not persisted.
/// - Uncommitted SST: data that has been uploaded to persistent storage but not committed to
///   hummock version.

#[derive(Clone, Debug, PartialEq)]
pub struct StagingSstableInfo {
    // newer data comes first
    sstable_infos: Vec<LocalSstableInfo>,
    old_value_sstable_infos: Vec<LocalSstableInfo>,
    /// Epochs whose data are included in the Sstable. The newer epoch comes first.
    /// The field must not be empty.
    epochs: Vec<HummockEpoch>,
    // newer data at the front
    imm_ids: HashMap<LocalInstanceId, Vec<ImmId>>,
    imm_size: usize,
}

impl StagingSstableInfo {
    pub fn new(
        sstable_infos: Vec<LocalSstableInfo>,
        old_value_sstable_infos: Vec<LocalSstableInfo>,
        epochs: Vec<HummockEpoch>,
        imm_ids: HashMap<LocalInstanceId, Vec<ImmId>>,
        imm_size: usize,
    ) -> Self {
        assert!(epochs.is_sorted());
        Self {
            sstable_infos,
            old_value_sstable_infos,
            epochs,
            imm_ids,
            imm_size,
        }
    }

    pub fn sstable_infos(&self) -> &Vec<LocalSstableInfo> {
        &self.sstable_infos
    }

    pub fn old_value_sstable_infos(&self) -> &Vec<LocalSstableInfo> {
        &self.old_value_sstable_infos
    }

    pub fn imm_size(&self) -> usize {
        self.imm_size
    }

    pub fn epochs(&self) -> &Vec<HummockEpoch> {
        &self.epochs
    }

    pub fn imm_ids(&self) -> &HashMap<LocalInstanceId, Vec<ImmId>> {
        &self.imm_ids
    }
}

#[derive(Clone)]
pub enum StagingData {
    ImmMem(ImmutableMemtable),
    Sst(Arc<StagingSstableInfo>),
}

impl StagingData {
    pub fn min_epoch(&self) -> HummockEpoch {
        match self {
            StagingData::ImmMem(imm) => imm.min_epoch(),
            StagingData::Sst(sst) => *sst.epochs.first().unwrap(),
        }
    }

    pub fn to_imm(&self) -> Option<&ImmutableMemtable> {
        match self {
            StagingData::ImmMem(imm) => Some(imm),
            StagingData::Sst(_) => None,
        }
    }

    pub fn max_epoch(&self) -> HummockEpoch {
        match self {
            StagingData::ImmMem(imm) => imm.max_epoch(),
            StagingData::Sst(sst) => *sst.epochs.last().unwrap(),
        }
    }
}
pub type ReadVersionTuple = (Vec<StagingData>, CommittedVersion);

pub enum VersionUpdate {
    /// a new staging data entry will be added.
    Staging(StagingData),
    CommittedDelta(HummockVersionDelta),
    CommittedSnapshot(CommittedVersion),
    NewTableWatermark {
        direction: WatermarkDirection,
        epoch: HummockEpoch,
        vnode_watermarks: Vec<VnodeWatermark>,
    },
}

#[derive(Clone)]
pub struct StagingVersion {
    // newer data comes in last, so we need to reverse them in read.
    pub data: Vec<StagingData>,
}

impl StagingVersion {
    /// Get the overlapping `imm`s and `sst`s that overlap respectively with `table_key_range` and
    /// the user key range derived from `table_id`, `epoch` and `table_key_range`.
    pub fn prune_overlap<'a>(
        &'a self,
        max_epoch_inclusive: HummockEpoch,
        table_id: TableId,
        table_key_range: &'a TableKeyRange,
    ) -> impl Iterator<Item = &StagingData> + 'a {
        let (ref left, ref right) = table_key_range;
        let left = left.as_ref().map(|key| TableKey(key.0.as_ref()));
        let right = right.as_ref().map(|key| TableKey(key.0.as_ref()));
        // reverse to make the newer data come first.
        self.data.iter().rev().filter(move |data| {
            // retain imm which is overlapped with (min_epoch_exclusive, max_epoch_inclusive]
            match data {
                StagingData::ImmMem(imm) => {
                    imm.min_epoch() <= max_epoch_inclusive
                        && imm.table_id == table_id
                        && range_overlap(
                            &(left, right),
                            &imm.start_table_key(),
                            Included(&imm.end_table_key()),
                        )
                }
                StagingData::Sst(staging_sst) => {
                    let sst_min_epoch = *staging_sst.epochs.first().expect("epochs not empty");
                    sst_min_epoch <= max_epoch_inclusive
                }
            }
        })
    }

    pub fn is_empty(&self) -> bool {
        self.data.is_empty()
    }
}

#[derive(Clone)]
/// A container of information required for reading from hummock.
pub struct HummockReadVersion {
    table_id: TableId,
    instance_id: LocalInstanceId,

    /// Local version for staging data.
    staging: StagingVersion,

    /// Remote version for committed data.
    committed: CommittedVersion,

    /// Indicate if this is replicated. If it is, we should ignore it during
    /// global state store read, to avoid duplicated results.
    /// Otherwise for local state store, it is fine, see we will see the
    /// `ReadVersion` just for that local state store.
    is_replicated: bool,

    table_watermarks: Option<TableWatermarksIndex>,

    // Vnode bitmap corresponding to the read version
    // It will be initialized after local state store init
    vnodes: Arc<Bitmap>,
}

impl HummockReadVersion {
    pub fn new_with_replication_option(
        table_id: TableId,
        instance_id: LocalInstanceId,
        committed_version: CommittedVersion,
        is_replicated: bool,
        vnodes: Arc<Bitmap>,
    ) -> Self {
        // before build `HummockReadVersion`, we need to get the a initial version which obtained
        // from meta. want this initialization after version is initialized (now with
        // notification), so add a assert condition to guarantee correct initialization order
        assert!(committed_version.is_valid());
        Self {
            table_id,
            instance_id,
            table_watermarks: committed_version
                .version()
                .table_watermarks
                .get(&table_id)
                .map(|table_watermarks| {
                    TableWatermarksIndex::new_committed(
                        table_watermarks.clone(),
                        committed_version.max_committed_epoch(),
                    )
                }),
            staging: StagingVersion {
                data: Vec::default(),
            },

            committed: committed_version,

            is_replicated,
            vnodes,
        }
    }

    pub fn new(
        table_id: TableId,
        instance_id: LocalInstanceId,
        committed_version: CommittedVersion,
        vnodes: Arc<Bitmap>,
    ) -> Self {
        Self::new_with_replication_option(table_id, instance_id, committed_version, false, vnodes)
    }

    pub fn table_id(&self) -> TableId {
        self.table_id
    }

    /// Updates the read version with `VersionUpdate`.
    /// There will be three data types to be processed
    /// `VersionUpdate::Staging`
    ///     - `StagingData::ImmMem` -> Insert into memory's `staging_imm`
    ///     - `StagingData::Sst` -> Update the sst to memory's `staging_sst` and remove the
    ///       corresponding `staging_imms` according to the `batch_id`
    /// `VersionUpdate::CommittedDelta` -> Unimplemented yet
    /// `VersionUpdate::CommittedSnapshot` -> Update `committed_version` , and clean up related
    /// `staging_sst` and `staging_imm` in memory according to epoch
    pub fn update(&mut self, info: VersionUpdate) {
        match info {
            VersionUpdate::Staging(staging) => match staging {
                // TODO: add a check to ensure that the added batch id of added imm is greater than
                // the batch id of imm at the front
                StagingData::ImmMem(imm) => {
                    if let Some(StagingData::ImmMem(item)) = self.staging.data.last() {
                        // check batch_id order from newest to old
                        debug_assert!(item.batch_id() < imm.batch_id());
                    }
<<<<<<< HEAD
                    self.staging.data.push(StagingData::ImmMem(imm));
                }
                StagingData::Sst(staging_sst_ref) => {
                    // The following properties must be ensured:
                    // 1) self.staging.imm is sorted by imm id descendingly
                    // 2) staging_sst.imm_ids preserves the imm id partial
                    //    ordering of the participating read version imms. Example:
                    //    If staging_sst contains two read versions r1: [i1, i3] and  r2: [i2, i4],
                    //    then [i2, i1, i3, i4] is valid while [i3, i1, i2, i4] is invalid.
                    // 3) The intersection between staging_sst.imm_ids and self.staging.imm
                    //    are always the suffix of self.staging.imm

                    let sst_imm_ids: HashSet<u64> =
                        staging_sst_ref.imm_ids.iter().copied().collect();

                    let mut intersect_imm_ids: HashSet<u64> = HashSet::default();
                    let mut check_consecutive = false;
                    let mut first_pos = 0;
                    for (idx, data) in self.staging.data.iter().enumerate() {
                        if let Some(imm) = data.to_imm()
                            && sst_imm_ids.contains(&imm.batch_id())
                        {
                            assert!(intersect_imm_ids.is_empty() || check_consecutive);
                            if intersect_imm_ids.is_empty() {
                                first_pos = idx;
                            }
                            intersect_imm_ids.insert(imm.batch_id());
                            check_consecutive = true;
                        } else {
                            check_consecutive = false;
                        }
                    }

                    if !intersect_imm_ids.is_empty() {
                        // Check 2)
                        self.staging
                            .data
                            .insert(first_pos, StagingData::Sst(staging_sst_ref));
                        self.staging.data.retain(|data| match data {
                            StagingData::ImmMem(imm) => {
                                !intersect_imm_ids.contains(&imm.batch_id())
                            }
                            StagingData::Sst(_) => true,
                        });
=======

                    self.staging.imm.push_front(imm)
                }
                StagingData::Sst(staging_sst_ref) => {
                    let Some(imms) = staging_sst_ref.imm_ids.get(&self.instance_id) else {
                        warn!(
                            instance_id = self.instance_id,
                            "no related imm in sst input"
                        );
                        return;
                    };

                    // old data comes first
                    for imm_id in imms.iter().rev() {
                        let valid = match self.staging.imm.pop_back() {
                            None => false,
                            Some(prev_imm_id) => prev_imm_id.batch_id() == *imm_id,
                        };
                        assert!(
                            valid,
                            "should be valid staging_sst.size {},
                                    staging_sst.imm_ids {:?},
                                    staging_sst.epochs {:?},
                                    local_imm_ids {:?},
                                    instance_id {}",
                            staging_sst_ref.imm_size,
                            staging_sst_ref.imm_ids,
                            staging_sst_ref.epochs,
                            self.staging
                                .imm
                                .iter()
                                .map(|imm| imm.batch_id())
                                .collect_vec(),
                            self.instance_id,
                        );
>>>>>>> da162ced
                    }

                    self.staging.sst.push_front(staging_sst_ref);
                }
            },

            VersionUpdate::CommittedDelta(_) => {
                unimplemented!()
            }

            VersionUpdate::CommittedSnapshot(committed_version) => {
                let max_committed_epoch = committed_version.max_committed_epoch();
                self.committed = committed_version;

                {
                    // TODO: remove it when support update staging local_sst
                    self.staging
                        .data
                        .retain(|imm| imm.min_epoch() > max_committed_epoch);
                }

                if let Some(committed_watermarks) = self
                    .committed
                    .version()
                    .table_watermarks
                    .get(&self.table_id)
                {
                    if let Some(watermark_index) = &mut self.table_watermarks {
                        watermark_index.apply_committed_watermarks(
                            committed_watermarks.clone(),
                            self.committed.max_committed_epoch(),
                        );
                    } else {
                        self.table_watermarks = Some(TableWatermarksIndex::new_committed(
                            committed_watermarks.clone(),
                            self.committed.max_committed_epoch(),
                        ));
                    }
                }
            }
            VersionUpdate::NewTableWatermark {
                direction,
                epoch,
                vnode_watermarks,
            } => self
                .table_watermarks
                .get_or_insert_with(|| {
                    TableWatermarksIndex::new(direction, self.committed.max_committed_epoch())
                })
                .add_epoch_watermark(epoch, Arc::from(vnode_watermarks), direction),
        }
    }

    pub fn staging(&self) -> &StagingVersion {
        &self.staging
    }

    pub fn committed(&self) -> &CommittedVersion {
        &self.committed
    }

    /// We have assumption that the watermark is increasing monotonically. Therefore,
    /// here if the upper layer usage has passed an regressed watermark, we should
    /// filter out the regressed watermark. Currently the kv log store may write
    /// regressed watermark
    pub fn filter_regress_watermarks(&self, watermarks: &mut Vec<VnodeWatermark>) {
        if let Some(watermark_index) = &self.table_watermarks {
            watermark_index.filter_regress_watermarks(watermarks)
        }
    }

    pub fn is_replicated(&self) -> bool {
        self.is_replicated
    }

    pub fn update_vnode_bitmap(&mut self, vnodes: Arc<Bitmap>) -> Arc<Bitmap> {
        std::mem::replace(&mut self.vnodes, vnodes)
    }

    pub fn contains(&self, vnode: VirtualNode) -> bool {
        self.vnodes.is_set(vnode.to_index())
    }

    pub fn vnodes(&self) -> Arc<Bitmap> {
        self.vnodes.clone()
    }
}

pub fn read_filter_for_version(
    epoch: HummockEpoch,
    table_id: TableId,
    mut table_key_range: TableKeyRange,
    read_version: &RwLock<HummockReadVersion>,
) -> StorageResult<(TableKeyRange, ReadVersionTuple)> {
    let read_version_guard = read_version.read();

    let committed_version = read_version_guard.committed().clone();

    if let Some(watermark) = read_version_guard.table_watermarks.as_ref() {
        watermark.rewrite_range_with_table_watermark(epoch, &mut table_key_range)
    }

    let data_iter = read_version_guard
        .staging()
        .prune_overlap(epoch, table_id, &table_key_range);

    let data = data_iter.cloned().collect();

    Ok((table_key_range, (data, committed_version)))
}

#[derive(Clone)]
pub struct HummockVersionReader {
    sstable_store: SstableStoreRef,

    /// Statistics
    state_store_metrics: Arc<HummockStateStoreMetrics>,
    preload_retry_times: usize,
}

/// use `HummockVersionReader` to reuse `get` and `iter` implement for both `batch_query` and
/// `streaming_query`
impl HummockVersionReader {
    pub fn new(
        sstable_store: SstableStoreRef,
        state_store_metrics: Arc<HummockStateStoreMetrics>,
        preload_retry_times: usize,
    ) -> Self {
        Self {
            sstable_store,
            state_store_metrics,
            preload_retry_times,
        }
    }

    pub fn stats(&self) -> &Arc<HummockStateStoreMetrics> {
        &self.state_store_metrics
    }
}

const SLOW_ITER_FETCH_META_DURATION_SECOND: f64 = 5.0;

impl HummockVersionReader {
    pub async fn get(
        &self,
        table_key: TableKey<Bytes>,
        epoch: u64,
        read_options: ReadOptions,
        read_version_tuple: ReadVersionTuple,
    ) -> StorageResult<Option<Bytes>> {
        let (data, committed_version) = read_version_tuple;

        let min_epoch = gen_min_epoch(epoch, read_options.retention_seconds.as_ref());
        let mut stats_guard =
            GetLocalMetricsGuard::new(self.state_store_metrics.clone(), read_options.table_id);
        let local_stats = &mut stats_guard.local_stats;
        local_stats.found_key = true;

        // 1. read staging data

        // 2. order guarantee: imm -> sst
        let dist_key_hash = read_options.prefix_hint.as_ref().map(|dist_key| {
            Sstable::hash_for_bloom_filter(dist_key.as_ref(), read_options.table_id.table_id())
        });

        // Here epoch passed in is pure epoch, and we will seek the constructed `full_key` later.
        // Therefore, it is necessary to construct the `full_key` with `MAX_SPILL_TIMES`, otherwise, the iterator might skip keys with spill offset greater than 0.
        let full_key = FullKey::new_with_gap_epoch(
            read_options.table_id,
            TableKey(table_key.clone()),
            EpochWithGap::new(epoch, MAX_SPILL_TIMES),
        );
        let single_user_key_range_ref = (
            Bound::Included(full_key.user_key.as_ref()),
            Bound::Included(full_key.user_key.as_ref()),
        );
        for staging_data in &data {
            local_stats.staging_sst_get_count += 1;
            if staging_data.max_epoch() < min_epoch {
                continue;
            }
            match staging_data {
                StagingData::ImmMem(imm) => {
                    local_stats.staging_imm_get_count += 1;
                    if let Some((data, data_epoch)) = get_from_batch(
                        imm,
                        full_key.user_key.table_key.to_ref(),
                        epoch,
                        &read_options,
                        local_stats,
                    ) {
                        return Ok(if data_epoch.pure_epoch() < min_epoch {
                            None
                        } else {
                            data.into_user_value()
                        });
                    }
                }
                StagingData::Sst(info) => {
                    let sstable_infos = prune_overlapping_ssts(
                        info.sstable_infos.iter().map(|info| &info.sst_info),
                        read_options.table_id.table_id(),
                        single_user_key_range_ref,
                    );
                    for sst in sstable_infos {
                        if let Some((data, data_epoch)) = get_from_sstable_info(
                            self.sstable_store.clone(),
                            sst,
                            full_key.to_ref(),
                            &read_options,
                            dist_key_hash,
                            local_stats,
                        )
                        .await?
                        {
                            return Ok(if data_epoch.pure_epoch() < min_epoch {
                                None
                            } else {
                                data.into_user_value()
                            });
                        }
                    }
                }
            }
        }
        let single_table_key_range = table_key.clone()..=table_key.clone();
        // 3. read from committed_version sst file
        // Because SST meta records encoded key range,
        // the filter key needs to be encoded as well.
        assert!(committed_version.is_valid());
        for level in committed_version.levels(read_options.table_id) {
            if level.table_infos.is_empty() {
                continue;
            }

            match level.level_type() {
                LevelType::Overlapping | LevelType::Unspecified => {
                    let sstable_infos = prune_overlapping_ssts(
                        level.table_infos.iter(),
                        read_options.table_id.table_id(),
                        single_user_key_range_ref,
                    );
                    for sstable_info in sstable_infos {
                        local_stats.overlapping_get_count += 1;
                        if let Some((data, data_epoch)) = get_from_sstable_info(
                            self.sstable_store.clone(),
                            sstable_info,
                            full_key.to_ref(),
                            &read_options,
                            dist_key_hash,
                            local_stats,
                        )
                        .await?
                        {
                            return Ok(if data_epoch.pure_epoch() < min_epoch {
                                None
                            } else {
                                data.into_user_value()
                            });
                        }
                    }
                }
                LevelType::Nonoverlapping => {
                    let mut table_info_idx =
                        search_sst_idx(&level.table_infos, full_key.user_key.as_ref());
                    if table_info_idx == 0 {
                        continue;
                    }
                    table_info_idx = table_info_idx.saturating_sub(1);
                    let ord = level.table_infos[table_info_idx]
                        .key_range
                        .as_ref()
                        .unwrap()
                        .compare_right_with_user_key(full_key.user_key.as_ref());
                    // the case that the key falls into the gap between two ssts
                    if ord == Ordering::Less {
                        sync_point!("HUMMOCK_V2::GET::SKIP_BY_NO_FILE");
                        continue;
                    }

                    local_stats.non_overlapping_get_count += 1;
                    if let Some((data, data_epoch)) = get_from_sstable_info(
                        self.sstable_store.clone(),
                        &level.table_infos[table_info_idx],
                        full_key.to_ref(),
                        &read_options,
                        dist_key_hash,
                        local_stats,
                    )
                    .await?
                    {
                        return Ok(if data_epoch.pure_epoch() < min_epoch {
                            None
                        } else {
                            data.into_user_value()
                        });
                    }
                }
            }
        }
        stats_guard.local_stats.found_key = false;
        Ok(None)
    }

    pub async fn iter(
        &self,
        table_key_range: TableKeyRange,
        epoch: u64,
        read_options: ReadOptions,
        read_version_tuple: (Vec<ImmutableMemtable>, Vec<SstableInfo>, CommittedVersion),
    ) -> StorageResult<HummockStorageIterator> {
        self.iter_with_memtable(
            table_key_range,
            epoch,
            read_options,
            read_version_tuple,
            None,
        )
        .await
    }

    pub async fn iter_with_memtable<'a, 'b>(
        &'a self,
        table_key_range: TableKeyRange,
        epoch: u64,
        read_options: ReadOptions,
<<<<<<< HEAD
        read_version_tuple: (Vec<StagingData>, CommittedVersion),
        memtable_iter: MemTableHummockIterator<'a>,
    ) -> StorageResult<LocalHummockStorageIterator<'_>> {
=======
        read_version_tuple: (Vec<ImmutableMemtable>, Vec<SstableInfo>, CommittedVersion),
        memtable_iter: Option<MemTableHummockIterator<'b>>,
    ) -> StorageResult<HummockStorageIteratorInner<'b>> {
        let user_key_range_ref = bound_table_key_range(read_options.table_id, &table_key_range);
        let user_key_range = (
            user_key_range_ref.0.map(|key| key.cloned()),
            user_key_range_ref.1.map(|key| key.cloned()),
        );
        let mut factory = ForwardIteratorFactory::default();
        let mut local_stats = StoreLocalStatistic::default();
        let (imms, uncommitted_ssts, committed) = read_version_tuple;
        let table_id = read_options.table_id;
        let min_epoch = gen_min_epoch(epoch, read_options.retention_seconds.as_ref());
>>>>>>> da162ced
        self.iter_inner(
            table_key_range,
            epoch,
            read_options,
            imms,
            uncommitted_ssts,
            &committed,
            &mut local_stats,
            &mut factory,
        )
        .await?;
        let merge_iter = factory.build(memtable_iter);
        // the epoch_range left bound for iterator read
        let mut user_iter = UserIterator::new(
            merge_iter,
            user_key_range,
            epoch,
            min_epoch,
            Some(committed),
        );
        user_iter.rewind().await?;
        Ok(HummockStorageIteratorInner::new(
            user_iter,
            self.state_store_metrics.clone(),
            table_id,
            local_stats,
        ))
    }

    pub async fn rev_iter<'a, 'b>(
        &'a self,
        table_key_range: TableKeyRange,
        epoch: u64,
        read_options: ReadOptions,
<<<<<<< HEAD
        read_version_tuple: ReadVersionTuple,
        mem_table: Option<MemTableHummockIterator<'b>>,
    ) -> StorageResult<HummockStorageIteratorInner<'b>> {
        let (staging_data, committed) = read_version_tuple;

        let mut local_stats = StoreLocalStatistic::default();
=======
        read_version_tuple: (Vec<ImmutableMemtable>, Vec<SstableInfo>, CommittedVersion),
        memtable_iter: Option<MemTableHummockRevIterator<'b>>,
    ) -> StorageResult<HummockStorageRevIteratorInner<'b>> {
        let user_key_range_ref = bound_table_key_range(read_options.table_id, &table_key_range);
        let user_key_range = (
            user_key_range_ref.0.map(|key| key.cloned()),
            user_key_range_ref.1.map(|key| key.cloned()),
        );
        let mut factory = BackwardIteratorFactory::default();
        let mut local_stats = StoreLocalStatistic::default();
        let (imms, uncommitted_ssts, committed) = read_version_tuple;
        let table_id = read_options.table_id;
        let min_epoch = gen_min_epoch(epoch, read_options.retention_seconds.as_ref());
        self.iter_inner(
            table_key_range,
            epoch,
            read_options,
            imms,
            uncommitted_ssts,
            &committed,
            &mut local_stats,
            &mut factory,
        )
        .await?;
        let merge_iter = factory.build(memtable_iter);
        // the epoch_range left bound for iterator read
        let mut user_iter = BackwardUserIterator::new(
            merge_iter,
            user_key_range,
            epoch,
            min_epoch,
            Some(committed),
        );
        user_iter.rewind().await?;
        Ok(HummockStorageRevIteratorInner::new(
            user_iter,
            self.state_store_metrics.clone(),
            table_id,
            local_stats,
        ))
    }

    pub async fn iter_inner<F: IteratorFactory>(
        &self,
        table_key_range: TableKeyRange,
        epoch: u64,
        read_options: ReadOptions,
        imms: Vec<ImmutableMemtable>,
        uncommitted_ssts: Vec<SstableInfo>,
        committed: &CommittedVersion,
        local_stats: &mut StoreLocalStatistic,
        factory: &mut F,
    ) -> StorageResult<()> {
        local_stats.staging_imm_iter_count = imms.len() as u64;
        for imm in imms {
            factory.add_batch_iter(imm);
        }
>>>>>>> da162ced

        // 2. build iterator from committed
        // Because SST meta records encoded key range,
        // the filter key range needs to be encoded as well.
        let user_key_range = bound_table_key_range(read_options.table_id, &table_key_range);
        let user_key_range_ref = (
            user_key_range.0.as_ref().map(UserKey::as_ref),
            user_key_range.1.as_ref().map(UserKey::as_ref),
        );
        // encode once
        let bloom_filter_prefix_hash = read_options
            .prefix_hint
            .as_ref()
            .map(|hint| Sstable::hash_for_bloom_filter(hint, read_options.table_id.table_id()));
        let mut sst_read_options = SstableIteratorReadOptions::from_read_options(&read_options);
        if read_options.prefetch_options.prefetch {
            sst_read_options.must_iterated_end_user_key =
                Some(user_key_range.1.map(|key| key.cloned()));
            sst_read_options.max_preload_retry_times = self.preload_retry_times;
        }
        let sst_read_options = Arc::new(sst_read_options);
<<<<<<< HEAD
        let mut sub_iters = Vec::with_capacity(staging_data.len());
        for data in staging_data {
            match data {
                StagingData::ImmMem(imm) => {
                    sub_iters.push(HummockIteratorUnion::First(imm.into_forward_iter()))
                }
                StagingData::Sst(info) => {
                    let table_infos = prune_overlapping_ssts(
                        info.sstable_infos.iter().map(|sst| &sst.sst_info),
                        read_options.table_id.table_id(),
                        user_key_range_ref,
                    );
                    for sstable_info in table_infos {
                        let table_holder = self
                            .sstable_store
                            .sstable(sstable_info, &mut local_stats)
                            .await?;

                        if let Some(prefix_hash) = bloom_filter_prefix_hash.as_ref() {
                            if !hit_sstable_bloom_filter(
                                &table_holder,
                                &user_key_range_ref,
                                *prefix_hash,
                                &mut local_stats,
                            ) {
                                continue;
                            }
                        }
                        sub_iters.push(HummockIteratorUnion::Second(SstableIterator::new(
                            table_holder,
                            self.sstable_store.clone(),
                            sst_read_options.clone(),
                        )));
                    }
                }
            }
        }
        local_stats.staging_sst_iter_count = sub_iters.len() as u64;
=======
        for sstable_info in &uncommitted_ssts {
            let table_holder = self
                .sstable_store
                .sstable(sstable_info, local_stats)
                .await?;

            if let Some(prefix_hash) = bloom_filter_prefix_hash.as_ref() {
                if !hit_sstable_bloom_filter(
                    &table_holder,
                    &user_key_range_ref,
                    *prefix_hash,
                    local_stats,
                ) {
                    continue;
                }
            }

            staging_sst_iter_count += 1;
            factory.add_staging_sst_iter(F::SstableIteratorType::create(
                table_holder,
                self.sstable_store.clone(),
                sst_read_options.clone(),
            ));
        }
        local_stats.staging_sst_iter_count = staging_sst_iter_count;

>>>>>>> da162ced
        let timer = Instant::now();

        for level in committed.levels(read_options.table_id) {
            if level.table_infos.is_empty() {
                continue;
            }

            if level.level_type == LevelType::Nonoverlapping as i32 {
                let table_infos = prune_nonoverlapping_ssts(&level.table_infos, user_key_range_ref);
                let sstables = table_infos
                    .filter(|sstable_info| {
                        sstable_info
                            .table_ids
                            .binary_search(&read_options.table_id.table_id)
                            .is_ok()
                    })
                    .cloned()
                    .collect_vec();
                if sstables.is_empty() {
                    continue;
                }
                if sstables.len() > 1 {
<<<<<<< HEAD
                    sub_iters.push(HummockIteratorUnion::Third(ConcatIterator::new(
                        sstables,
                        self.sstable_store.clone(),
                        sst_read_options.clone(),
                    )));
=======
                    factory.add_concat_sst_iter(
                        sstables,
                        self.sstable_store.clone(),
                        sst_read_options.clone(),
                    );
>>>>>>> da162ced
                    local_stats.non_overlapping_iter_count += 1;
                } else {
                    let sstable = self
                        .sstable_store
                        .sstable(&sstables[0], local_stats)
                        .await?;

                    if let Some(dist_hash) = bloom_filter_prefix_hash.as_ref() {
                        if !hit_sstable_bloom_filter(
                            &sstable,
                            &user_key_range_ref,
                            *dist_hash,
                            local_stats,
                        ) {
                            continue;
                        }
                    }
                    // Since there is only one sst to be included for the current non-overlapping
                    // level, there is no need to create a ConcatIterator on it.
                    // We put the SstableIterator in `overlapping_iters` just for convenience since
                    // it overlaps with SSTs in other levels. In metrics reporting, we still count
                    // it in `non_overlapping_iter_count`.
<<<<<<< HEAD
                    sub_iters.push(HummockIteratorUnion::Second(SstableIterator::new(
=======
                    factory.add_overlapping_sst_iter(F::SstableIteratorType::create(
>>>>>>> da162ced
                        sstable,
                        self.sstable_store.clone(),
                        sst_read_options.clone(),
                    )));

                    local_stats.non_overlapping_iter_count += 1;
                }
            } else {
                let table_infos = prune_overlapping_ssts(
                    level.table_infos.iter().rev(),
                    read_options.table_id.table_id(),
                    user_key_range_ref,
                );
                // Overlapping
                let fetch_meta_req = table_infos.collect_vec();
                if fetch_meta_req.is_empty() {
                    continue;
                }
                for sstable_info in fetch_meta_req {
                    let sstable = self
                        .sstable_store
                        .sstable(sstable_info, local_stats)
                        .await?;
                    assert_eq!(sstable_info.get_object_id(), sstable.id);
                    if let Some(dist_hash) = bloom_filter_prefix_hash.as_ref() {
                        if !hit_sstable_bloom_filter(
                            &sstable,
                            &user_key_range_ref,
                            *dist_hash,
                            local_stats,
                        ) {
                            continue;
                        }
                    }
<<<<<<< HEAD
                    sub_iters.push(HummockIteratorUnion::Second(SstableIterator::new(
=======
                    factory.add_overlapping_sst_iter(F::SstableIteratorType::create(
>>>>>>> da162ced
                        sstable,
                        self.sstable_store.clone(),
                        sst_read_options.clone(),
                    )));
                    local_stats.overlapping_iter_count += 1;
                }
            }
        }
        let fetch_meta_duration_sec = timer.elapsed().as_secs_f64();
        if fetch_meta_duration_sec > SLOW_ITER_FETCH_META_DURATION_SECOND {
            let table_id_string = read_options.table_id.to_string();
            tracing::warn!("Fetching meta while creating an iter to read table_id {:?} at epoch {:?} is slow: duration = {:?}s, cache unhits = {:?}.",
                table_id_string, epoch, fetch_meta_duration_sec, local_stats.cache_meta_block_miss);
            self.state_store_metrics
                .iter_slow_fetch_meta_cache_unhits
                .set(local_stats.cache_meta_block_miss as i64);
        }
<<<<<<< HEAD
        if let Some(iter) = mem_table {
            sub_iters.push(HummockIteratorUnion::Fourth(iter));
        }

        // 3. build user_iterator
        let merge_iter = MergeIterator::new(sub_iters);

        let user_key_range = (
            user_key_range.0.map(|key| key.cloned()),
            user_key_range.1.map(|key| key.cloned()),
        );

        // the epoch_range left bound for iterator read
        let min_epoch = gen_min_epoch(epoch, read_options.retention_seconds.as_ref());
        let mut user_iter = UserIterator::new(
            merge_iter,
            user_key_range,
            epoch,
            min_epoch,
            Some(committed),
        );
        user_iter.rewind().await?;
        local_stats.found_key = user_iter.is_valid();
        local_stats.sub_iter_count = local_stats.staging_imm_iter_count
            + local_stats.staging_sst_iter_count
            + local_stats.overlapping_iter_count
            + local_stats.non_overlapping_iter_count;

        Ok(HummockStorageIteratorInner::new(
            user_iter,
            self.state_store_metrics.clone(),
            read_options.table_id,
            local_stats,
        ))
=======
        Ok(())
>>>>>>> da162ced
    }

    // Note: this method will not check the kv tomestones and delete range tomestones
    pub async fn may_exist(
        &self,
        table_key_range: TableKeyRange,
        read_options: ReadOptions,
        read_version_tuple: ReadVersionTuple,
    ) -> StorageResult<bool> {
        if is_empty_key_range(&table_key_range) {
            return Ok(false);
        }

        let table_id = read_options.table_id;
        let (data, committed_version) = read_version_tuple;
        let mut stats_guard =
            MayExistLocalMetricsGuard::new(self.state_store_metrics.clone(), table_id);

        // 1. check staging data

        let user_key_range = bound_table_key_range(read_options.table_id, &table_key_range);
        let user_key_range_ref = (
            user_key_range.0.as_ref().map(UserKey::as_ref),
            user_key_range.1.as_ref().map(UserKey::as_ref),
        );
        let bloom_filter_prefix_hash = if let Some(prefix_hint) = read_options.prefix_hint {
            Sstable::hash_for_bloom_filter(&prefix_hint, table_id.table_id)
        } else {
            // only use `table_key_range` to see whether all SSTs are filtered out
            // without looking at bloom filter because prefix_hint is not provided
            for staing_data in &data {
                if let StagingData::ImmMem(imm) = staing_data {
                    if imm.range_exists(&table_key_range) {
                        return Ok(true);
                    }
                } else {
                    // uncommitted_ssts is already pruned by `table_key_range` so no extra check is
                    // needed.
                    return Ok(true);
                }
            }

            for level in committed_version.levels(table_id) {
                match level.level_type() {
                    LevelType::Overlapping | LevelType::Unspecified => {
                        if prune_overlapping_ssts(
                            level.table_infos.iter(),
                            read_options.table_id.table_id(),
                            user_key_range_ref,
                        )
                        .next()
                        .is_some()
                        {
                            return Ok(true);
                        }
                    }
                    LevelType::Nonoverlapping => {
                        if prune_nonoverlapping_ssts(&level.table_infos, user_key_range_ref)
                            .next()
                            .is_some()
                        {
                            return Ok(true);
                        }
                    }
                }
            }
            return Ok(false);
        };

        // 2. order guarantee: imm -> sst
        for staging_data in &data {
            match staging_data {
                StagingData::ImmMem(imm) => {
                    if imm.range_exists(&table_key_range) {
                        return Ok(true);
                    }
                }
                StagingData::Sst(local_ssts) => {
                    let sstable_infos = prune_overlapping_ssts(
                        local_ssts.sstable_infos.iter().map(|info| &info.sst_info),
                        read_options.table_id.table_id(),
                        user_key_range_ref,
                    );
                    for local_sst in sstable_infos {
                        stats_guard.local_stats.may_exist_check_sstable_count += 1;
                        if hit_sstable_bloom_filter(
                            self.sstable_store
                                .sstable(local_sst, &mut stats_guard.local_stats)
                                .await?
                                .as_ref(),
                            &user_key_range_ref,
                            bloom_filter_prefix_hash,
                            &mut stats_guard.local_stats,
                        ) {
                            return Ok(true);
                        }
                    }
                }
            }
        }

        // 3. read from committed_version sst file
        // Because SST meta records encoded key range,
        // the filter key needs to be encoded as well.
        assert!(committed_version.is_valid());
        for level in committed_version.levels(table_id) {
            if level.table_infos.is_empty() {
                continue;
            }
            match level.level_type() {
                LevelType::Overlapping | LevelType::Unspecified => {
                    let sstable_infos = prune_overlapping_ssts(
                        level.table_infos.iter(),
                        read_options.table_id.table_id(),
                        user_key_range_ref,
                    );
                    for sstable_info in sstable_infos {
                        stats_guard.local_stats.may_exist_check_sstable_count += 1;
                        if hit_sstable_bloom_filter(
                            self.sstable_store
                                .sstable(sstable_info, &mut stats_guard.local_stats)
                                .await?
                                .as_ref(),
                            &user_key_range_ref,
                            bloom_filter_prefix_hash,
                            &mut stats_guard.local_stats,
                        ) {
                            return Ok(true);
                        }
                    }
                }
                LevelType::Nonoverlapping => {
                    let table_infos =
                        prune_nonoverlapping_ssts(&level.table_infos, user_key_range_ref);

                    for table_info in table_infos {
                        stats_guard.local_stats.may_exist_check_sstable_count += 1;
                        if hit_sstable_bloom_filter(
                            self.sstable_store
                                .sstable(table_info, &mut stats_guard.local_stats)
                                .await?
                                .as_ref(),
                            &user_key_range_ref,
                            bloom_filter_prefix_hash,
                            &mut stats_guard.local_stats,
                        ) {
                            return Ok(true);
                        }
                    }
                }
            }
        }

        Ok(false)
    }

    pub async fn iter_log(
        &self,
        version: PinnedVersion,
        epoch_range: (u64, u64),
        key_range: TableKeyRange,
        options: ReadLogOptions,
    ) -> HummockResult<ChangeLogIterator> {
        let change_log =
            if let Some(change_log) = version.version().table_change_log.get(&options.table_id) {
                change_log.filter_epoch(epoch_range)
            } else {
                static EMPTY_VEC: Vec<EpochNewChangeLog> = Vec::new();
                &EMPTY_VEC[..]
            };
        let read_options = Arc::new(SstableIteratorReadOptions {
            cache_policy: Default::default(),
            must_iterated_end_user_key: None,
            max_preload_retry_times: 0,
            prefetch_for_large_query: false,
        });

        async fn make_iter(
            ssts: impl Iterator<Item = &SstableInfo>,
            sstable_store: &SstableStoreRef,
            read_options: Arc<SstableIteratorReadOptions>,
        ) -> HummockResult<MergeIterator<SstableIterator>> {
            let iters = try_join_all(ssts.map(|sst| {
                let sstable_store = sstable_store.clone();
                let read_options = read_options.clone();
                async move {
                    let mut local_stat = StoreLocalStatistic::default();
                    let table_holder = sstable_store.sstable(sst, &mut local_stat).await?;
                    Ok::<_, HummockError>(SstableIterator::new(
                        table_holder,
                        sstable_store,
                        read_options,
                    ))
                }
            }))
            .await?;
            Ok::<_, HummockError>(MergeIterator::new(iters))
        }
<<<<<<< HEAD
        let user_key_range = bound_table_key_range(options.table_id, &key_range);
        let user_key_range_ref = (
            user_key_range.0.as_ref().map(UserKey::as_ref),
            user_key_range.1.as_ref().map(UserKey::as_ref),
        );

=======
>>>>>>> da162ced
        let new_value_iter = make_iter(
            change_log
                .iter()
                .flat_map(|log| log.new_value.iter())
                .filter(|sst| {
                    filter_single_sst(sst, options.table_id.table_id(), user_key_range_ref)
                }),
            &self.sstable_store,
            read_options.clone(),
        )
        .await?;
        let old_value_iter = make_iter(
            change_log
                .iter()
                .flat_map(|log| log.old_value.iter())
                .filter(|sst| {
                    filter_single_sst(sst, options.table_id.table_id(), user_key_range_ref)
                }),
            &self.sstable_store,
            read_options.clone(),
        )
        .await?;
        ChangeLogIterator::new(
            epoch_range,
            key_range,
            new_value_iter,
            old_value_iter,
            options.table_id,
        )
        .await
    }
}<|MERGE_RESOLUTION|>--- conflicted
+++ resolved
@@ -13,13 +13,10 @@
 // limitations under the License.
 
 use std::cmp::Ordering;
-<<<<<<< HEAD
 use std::collections::HashSet;
 use std::ops::Bound;
-=======
 use std::collections::vec_deque::VecDeque;
 use std::collections::HashMap;
->>>>>>> da162ced
 use std::ops::Bound::Included;
 use std::sync::Arc;
 use std::time::Instant;
@@ -59,11 +56,6 @@
     search_sst_idx,
 };
 use crate::hummock::{
-<<<<<<< HEAD
-    get_from_batch, get_from_sstable_info, hit_sstable_bloom_filter, HummockError, HummockResult,
-    HummockStorageIterator, HummockStorageIteratorInner, LocalHummockStorageIterator, Sstable,
-    SstableIterator,
-=======
     get_from_batch, get_from_sstable_info, hit_sstable_bloom_filter, BackwardIteratorFactory,
     ForwardIteratorFactory, HummockError, HummockResult, HummockStorageIterator,
     HummockStorageIteratorInner, HummockStorageRevIteratorInner, ReadVersionTuple, Sstable,
@@ -71,7 +63,6 @@
 };
 use crate::mem_table::{
     ImmId, ImmutableMemtable, MemTableHummockIterator, MemTableHummockRevIterator,
->>>>>>> da162ced
 };
 use crate::monitor::{
     GetLocalMetricsGuard, HummockStateStoreMetrics, MayExistLocalMetricsGuard, StoreLocalStatistic,
@@ -316,7 +307,6 @@
                         // check batch_id order from newest to old
                         debug_assert!(item.batch_id() < imm.batch_id());
                     }
-<<<<<<< HEAD
                     self.staging.data.push(StagingData::ImmMem(imm));
                 }
                 StagingData::Sst(staging_sst_ref) => {
@@ -361,43 +351,6 @@
                             }
                             StagingData::Sst(_) => true,
                         });
-=======
-
-                    self.staging.imm.push_front(imm)
-                }
-                StagingData::Sst(staging_sst_ref) => {
-                    let Some(imms) = staging_sst_ref.imm_ids.get(&self.instance_id) else {
-                        warn!(
-                            instance_id = self.instance_id,
-                            "no related imm in sst input"
-                        );
-                        return;
-                    };
-
-                    // old data comes first
-                    for imm_id in imms.iter().rev() {
-                        let valid = match self.staging.imm.pop_back() {
-                            None => false,
-                            Some(prev_imm_id) => prev_imm_id.batch_id() == *imm_id,
-                        };
-                        assert!(
-                            valid,
-                            "should be valid staging_sst.size {},
-                                    staging_sst.imm_ids {:?},
-                                    staging_sst.epochs {:?},
-                                    local_imm_ids {:?},
-                                    instance_id {}",
-                            staging_sst_ref.imm_size,
-                            staging_sst_ref.imm_ids,
-                            staging_sst_ref.epochs,
-                            self.staging
-                                .imm
-                                .iter()
-                                .map(|imm| imm.batch_id())
-                                .collect_vec(),
-                            self.instance_id,
-                        );
->>>>>>> da162ced
                     }
 
                     self.staging.sst.push_front(staging_sst_ref);
@@ -707,7 +660,7 @@
         table_key_range: TableKeyRange,
         epoch: u64,
         read_options: ReadOptions,
-        read_version_tuple: (Vec<ImmutableMemtable>, Vec<SstableInfo>, CommittedVersion),
+        read_version_tuple: (Vec<StagingData>, CommittedVersion),
     ) -> StorageResult<HummockStorageIterator> {
         self.iter_with_memtable(
             table_key_range,
@@ -724,12 +677,7 @@
         table_key_range: TableKeyRange,
         epoch: u64,
         read_options: ReadOptions,
-<<<<<<< HEAD
         read_version_tuple: (Vec<StagingData>, CommittedVersion),
-        memtable_iter: MemTableHummockIterator<'a>,
-    ) -> StorageResult<LocalHummockStorageIterator<'_>> {
-=======
-        read_version_tuple: (Vec<ImmutableMemtable>, Vec<SstableInfo>, CommittedVersion),
         memtable_iter: Option<MemTableHummockIterator<'b>>,
     ) -> StorageResult<HummockStorageIteratorInner<'b>> {
         let user_key_range_ref = bound_table_key_range(read_options.table_id, &table_key_range);
@@ -739,16 +687,14 @@
         );
         let mut factory = ForwardIteratorFactory::default();
         let mut local_stats = StoreLocalStatistic::default();
-        let (imms, uncommitted_ssts, committed) = read_version_tuple;
+        let (staging_data, committed) = read_version_tuple;
         let table_id = read_options.table_id;
         let min_epoch = gen_min_epoch(epoch, read_options.retention_seconds.as_ref());
->>>>>>> da162ced
         self.iter_inner(
             table_key_range,
             epoch,
             read_options,
-            imms,
-            uncommitted_ssts,
+            staging_data,
             &committed,
             &mut local_stats,
             &mut factory,
@@ -777,15 +723,7 @@
         table_key_range: TableKeyRange,
         epoch: u64,
         read_options: ReadOptions,
-<<<<<<< HEAD
         read_version_tuple: ReadVersionTuple,
-        mem_table: Option<MemTableHummockIterator<'b>>,
-    ) -> StorageResult<HummockStorageIteratorInner<'b>> {
-        let (staging_data, committed) = read_version_tuple;
-
-        let mut local_stats = StoreLocalStatistic::default();
-=======
-        read_version_tuple: (Vec<ImmutableMemtable>, Vec<SstableInfo>, CommittedVersion),
         memtable_iter: Option<MemTableHummockRevIterator<'b>>,
     ) -> StorageResult<HummockStorageRevIteratorInner<'b>> {
         let user_key_range_ref = bound_table_key_range(read_options.table_id, &table_key_range);
@@ -795,15 +733,14 @@
         );
         let mut factory = BackwardIteratorFactory::default();
         let mut local_stats = StoreLocalStatistic::default();
-        let (imms, uncommitted_ssts, committed) = read_version_tuple;
+        let (staging_data, committed) = read_version_tuple;
         let table_id = read_options.table_id;
         let min_epoch = gen_min_epoch(epoch, read_options.retention_seconds.as_ref());
         self.iter_inner(
             table_key_range,
             epoch,
             read_options,
-            imms,
-            uncommitted_ssts,
+            staging_data,
             &committed,
             &mut local_stats,
             &mut factory,
@@ -832,17 +769,15 @@
         table_key_range: TableKeyRange,
         epoch: u64,
         read_options: ReadOptions,
-        imms: Vec<ImmutableMemtable>,
-        uncommitted_ssts: Vec<SstableInfo>,
+        staging_data: Vec<StagingData>,
         committed: &CommittedVersion,
         local_stats: &mut StoreLocalStatistic,
         factory: &mut F,
     ) -> StorageResult<()> {
         local_stats.staging_imm_iter_count = imms.len() as u64;
         for imm in imms {
-            factory.add_batch_iter(imm);
-        }
->>>>>>> da162ced
+            
+        }
 
         // 2. build iterator from committed
         // Because SST meta records encoded key range,
@@ -864,12 +799,11 @@
             sst_read_options.max_preload_retry_times = self.preload_retry_times;
         }
         let sst_read_options = Arc::new(sst_read_options);
-<<<<<<< HEAD
         let mut sub_iters = Vec::with_capacity(staging_data.len());
         for data in staging_data {
             match data {
                 StagingData::ImmMem(imm) => {
-                    sub_iters.push(HummockIteratorUnion::First(imm.into_forward_iter()))
+                    factory.add_batch_iter(imm);
                 }
                 StagingData::Sst(info) => {
                     let table_infos = prune_overlapping_ssts(
@@ -893,44 +827,18 @@
                                 continue;
                             }
                         }
-                        sub_iters.push(HummockIteratorUnion::Second(SstableIterator::new(
-                            table_holder,
-                            self.sstable_store.clone(),
-                            sst_read_options.clone(),
-                        )));
-                    }
-                }
-            }
-        }
-        local_stats.staging_sst_iter_count = sub_iters.len() as u64;
-=======
-        for sstable_info in &uncommitted_ssts {
-            let table_holder = self
-                .sstable_store
-                .sstable(sstable_info, local_stats)
-                .await?;
-
-            if let Some(prefix_hash) = bloom_filter_prefix_hash.as_ref() {
-                if !hit_sstable_bloom_filter(
-                    &table_holder,
-                    &user_key_range_ref,
-                    *prefix_hash,
-                    local_stats,
-                ) {
-                    continue;
-                }
-            }
-
             staging_sst_iter_count += 1;
             factory.add_staging_sst_iter(F::SstableIteratorType::create(
                 table_holder,
                 self.sstable_store.clone(),
                 sst_read_options.clone(),
             ));
+                    }
+                }
+            }
         }
         local_stats.staging_sst_iter_count = staging_sst_iter_count;
-
->>>>>>> da162ced
+        local_stats.staging_sst_iter_count = sub_iters.len() as u64;
         let timer = Instant::now();
 
         for level in committed.levels(read_options.table_id) {
@@ -953,19 +861,11 @@
                     continue;
                 }
                 if sstables.len() > 1 {
-<<<<<<< HEAD
-                    sub_iters.push(HummockIteratorUnion::Third(ConcatIterator::new(
-                        sstables,
-                        self.sstable_store.clone(),
-                        sst_read_options.clone(),
-                    )));
-=======
                     factory.add_concat_sst_iter(
                         sstables,
                         self.sstable_store.clone(),
                         sst_read_options.clone(),
                     );
->>>>>>> da162ced
                     local_stats.non_overlapping_iter_count += 1;
                 } else {
                     let sstable = self
@@ -988,11 +888,7 @@
                     // We put the SstableIterator in `overlapping_iters` just for convenience since
                     // it overlaps with SSTs in other levels. In metrics reporting, we still count
                     // it in `non_overlapping_iter_count`.
-<<<<<<< HEAD
-                    sub_iters.push(HummockIteratorUnion::Second(SstableIterator::new(
-=======
                     factory.add_overlapping_sst_iter(F::SstableIteratorType::create(
->>>>>>> da162ced
                         sstable,
                         self.sstable_store.clone(),
                         sst_read_options.clone(),
@@ -1027,11 +923,7 @@
                             continue;
                         }
                     }
-<<<<<<< HEAD
-                    sub_iters.push(HummockIteratorUnion::Second(SstableIterator::new(
-=======
                     factory.add_overlapping_sst_iter(F::SstableIteratorType::create(
->>>>>>> da162ced
                         sstable,
                         self.sstable_store.clone(),
                         sst_read_options.clone(),
@@ -1049,44 +941,7 @@
                 .iter_slow_fetch_meta_cache_unhits
                 .set(local_stats.cache_meta_block_miss as i64);
         }
-<<<<<<< HEAD
-        if let Some(iter) = mem_table {
-            sub_iters.push(HummockIteratorUnion::Fourth(iter));
-        }
-
-        // 3. build user_iterator
-        let merge_iter = MergeIterator::new(sub_iters);
-
-        let user_key_range = (
-            user_key_range.0.map(|key| key.cloned()),
-            user_key_range.1.map(|key| key.cloned()),
-        );
-
-        // the epoch_range left bound for iterator read
-        let min_epoch = gen_min_epoch(epoch, read_options.retention_seconds.as_ref());
-        let mut user_iter = UserIterator::new(
-            merge_iter,
-            user_key_range,
-            epoch,
-            min_epoch,
-            Some(committed),
-        );
-        user_iter.rewind().await?;
-        local_stats.found_key = user_iter.is_valid();
-        local_stats.sub_iter_count = local_stats.staging_imm_iter_count
-            + local_stats.staging_sst_iter_count
-            + local_stats.overlapping_iter_count
-            + local_stats.non_overlapping_iter_count;
-
-        Ok(HummockStorageIteratorInner::new(
-            user_iter,
-            self.state_store_metrics.clone(),
-            read_options.table_id,
-            local_stats,
-        ))
-=======
         Ok(())
->>>>>>> da162ced
     }
 
     // Note: this method will not check the kv tomestones and delete range tomestones
@@ -1285,15 +1140,7 @@
             .await?;
             Ok::<_, HummockError>(MergeIterator::new(iters))
         }
-<<<<<<< HEAD
-        let user_key_range = bound_table_key_range(options.table_id, &key_range);
-        let user_key_range_ref = (
-            user_key_range.0.as_ref().map(UserKey::as_ref),
-            user_key_range.1.as_ref().map(UserKey::as_ref),
-        );
-
-=======
->>>>>>> da162ced
+
         let new_value_iter = make_iter(
             change_log
                 .iter()
