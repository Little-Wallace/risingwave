--- conflicted
+++ resolved
@@ -87,13 +87,7 @@
         imm_ids: Vec<ImmId>,
         imm_size: usize,
     ) -> Self {
-<<<<<<< HEAD
-        // the epochs are sorted from lower epoch to higher epoch
         assert!(epochs.is_sorted());
-=======
-        // the epochs are sorted from higher epoch to lower epoch
-        assert!(epochs.is_sorted_by(|epoch1, epoch2| epoch2 <= epoch1));
->>>>>>> a63fa8c0
         Self {
             sstable_infos,
             old_value_sstable_infos,
