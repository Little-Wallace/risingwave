// Copyright 2022 Singularity Data
//
// Licensed under the Apache License, Version 2.0 (the "License");
// you may not use this file except in compliance with the License.
// You may obtain a copy of the License at
//
// http://www.apache.org/licenses/LICENSE-2.0
//
// Unless required by applicable law or agreed to in writing, software
// distributed under the License is distributed on an "AS IS" BASIS,
// WITHOUT WARRANTIES OR CONDITIONS OF ANY KIND, either express or implied.
// See the License for the specific language governing permissions and
// limitations under the License.

use std::cmp::Ordering;
use std::collections::{HashSet, VecDeque};
use std::iter::once;
use std::ops::Bound::{Excluded, Included};
use std::ops::{Deref, RangeBounds};
use std::sync::Arc;

use bytes::Bytes;
use itertools::Itertools;
use minitrace::future::FutureExt;
use minitrace::Span;
use parking_lot::RwLock;
use risingwave_common::catalog::TableId;
use risingwave_hummock_sdk::key::{
    bound_table_key_range, user_key, FullKey, TableKey, TableKeyRange, UserKey,
};
use risingwave_hummock_sdk::key_range::KeyRangeCommon;
use risingwave_hummock_sdk::{can_concat, HummockEpoch, LocalSstableInfo};
use risingwave_pb::hummock::{HummockVersionDelta, LevelType, SstableInfo};
use sync_point::sync_point;

use super::memtable::{ImmId, ImmutableMemtable};
use super::state_store::StagingDataIterator;
use crate::error::StorageResult;
use crate::hummock::iterator::{
    ConcatIterator, ForwardMergeRangeIterator, HummockIteratorUnion, OrderedMergeIteratorInner,
    UnorderedMergeIteratorInner, UserIterator,
};
use crate::hummock::local_version::pinned_version::PinnedVersion;
use crate::hummock::sstable::SstableIteratorReadOptions;
use crate::hummock::sstable_store::SstableStoreRef;
use crate::hummock::store::state_store::HummockStorageIterator;
use crate::hummock::utils::{
    check_subset_preserve_order, filter_single_sst, prune_ssts, range_overlap, search_sst_idx,
};
use crate::hummock::{
    get_from_batch, get_from_sstable_info, hit_sstable_bloom_filter, DeleteRangeAggregator,
    Sstable, SstableDeleteRangeIterator, SstableIterator,
};
use crate::monitor::{StateStoreMetrics, StoreLocalStatistic};
use crate::store::{gen_min_epoch, ReadOptions, StateStoreIterExt, StreamTypeOfIter};

// TODO: use a custom data structure to allow in-place update instead of proto
// pub type CommittedVersion = HummockVersion;

pub type CommittedVersion = PinnedVersion;

/// Data not committed to Hummock. There are two types of staging data:
/// - Immutable memtable: data that has been written into local state store but not persisted.
/// - Uncommitted SST: data that has been uploaded to persistent storage but not committed to
///   hummock version.

#[derive(Clone, Debug, PartialEq)]
pub struct StagingSstableInfo {
    // newer data comes first
    sstable_infos: Vec<LocalSstableInfo>,
    /// Epochs whose data are included in the Sstable. The newer epoch comes first.
    /// The field must not be empty.
    epochs: Vec<HummockEpoch>,
    imm_ids: Vec<ImmId>,
    imm_size: usize,
}

impl StagingSstableInfo {
    pub fn new(
        sstable_infos: Vec<LocalSstableInfo>,
        epochs: Vec<HummockEpoch>,
        imm_ids: Vec<ImmId>,
        imm_size: usize,
    ) -> Self {
        // the epochs are sorted from higher epoch to lower epoch
        assert!(epochs.is_sorted_by(|epoch1, epoch2| epoch2.partial_cmp(epoch1)));
        Self {
            sstable_infos,
            epochs,
            imm_ids,
            imm_size,
        }
    }

    pub fn sstable_infos(&self) -> &Vec<LocalSstableInfo> {
        &self.sstable_infos
    }

    pub fn imm_size(&self) -> usize {
        self.imm_size
    }

    pub fn epochs(&self) -> &Vec<HummockEpoch> {
        &self.epochs
    }

    pub fn imm_ids(&self) -> &Vec<ImmId> {
        &self.imm_ids
    }
}

#[derive(Clone)]
pub enum StagingData {
    // ImmMem(Arc<Memtable>),
    ImmMem(ImmutableMemtable),
    Sst(StagingSstableInfo),
}

pub enum VersionUpdate {
    /// a new staging data entry will be added.
    Staging(StagingData),
    CommittedDelta(HummockVersionDelta),
    CommittedSnapshot(CommittedVersion),
}

#[derive(Clone)]
pub struct StagingVersion {
    // newer data comes first
    // Note: Currently, building imm and writing to staging version is not atomic, and therefore
    // imm of smaller batch id may be added later than one with greater batch id
    pub imm: VecDeque<ImmutableMemtable>,
    // newer data comes first
    pub sst: VecDeque<StagingSstableInfo>,
}

impl StagingVersion {
    /// Get the overlapping `imm`s and `sst`s that overlap respectively with `table_key_range` and
    /// the user key range derived from `table_id`, `epoch` and `table_key_range`.
    pub fn prune_overlap<'a>(
        &'a self,
        min_epoch_exclusive: HummockEpoch,
        max_epoch_inclusive: HummockEpoch,
        table_id: TableId,
        table_key_range: &'a TableKeyRange,
    ) -> (
        impl Iterator<Item = &ImmutableMemtable> + 'a,
        impl Iterator<Item = &SstableInfo> + 'a,
    ) {
        let overlapped_imms = self.imm.iter().filter(move |imm| {
            imm.epoch() <= max_epoch_inclusive
                && imm.table_id == table_id
                && imm.epoch() > min_epoch_exclusive
                && range_overlap(table_key_range, imm.start_table_key(), imm.end_table_key())
        });

        // TODO: Remove duplicate sst based on sst id
        let overlapped_ssts = self
            .sst
            .iter()
            .filter(move |staging_sst| {
                let sst_min_epoch = *staging_sst.epochs.first().expect("epochs not empty");
                let sst_max_epoch = *staging_sst.epochs.last().expect("epochs not empty");
                assert!(
                    sst_max_epoch <= min_epoch_exclusive || sst_min_epoch > min_epoch_exclusive
                );
                sst_max_epoch <= max_epoch_inclusive && sst_min_epoch > min_epoch_exclusive
            })
            .flat_map(move |staging_sst| {
                // TODO: sstable info should be concat-able after each streaming table owns a read
                // version. May use concat sstable iter instead in some cases.
                staging_sst
                    .sstable_infos
                    .iter()
                    .map(|sstable| &sstable.sst_info)
                    .filter(move |sstable| filter_single_sst(sstable, table_id, table_key_range))
            });
        (overlapped_imms, overlapped_ssts)
    }
}

#[derive(Clone)]
/// A container of information required for reading from hummock.
pub struct HummockReadVersion {
    /// Local version for staging data.
    staging: StagingVersion,

    /// Remote version for committed data.
    committed: CommittedVersion,
}

impl HummockReadVersion {
    pub fn new(committed_version: CommittedVersion) -> Self {
        // before build `HummockReadVersion`, we need to get the a initial version which obtained
        // from meta. want this initialization after version is initialized (now with
        // notification), so add a assert condition to guarantee correct initialization order
        assert!(committed_version.is_valid());
        Self {
            staging: StagingVersion {
                imm: VecDeque::default(),
                sst: VecDeque::default(),
            },

            committed: committed_version,
        }
    }

    /// Updates the read version with `VersionUpdate`.
    /// There will be three data types to be processed
    /// `VersionUpdate::Staging`
    ///     - `StagingData::ImmMem` -> Insert into memory's `staging_imm`
    ///     - `StagingData::Sst` -> Update the sst to memory's `staging_sst` and remove the
    ///       corresponding `staging_imms` according to the `batch_id`
    /// `VersionUpdate::CommittedDelta` -> Unimplemented yet
    /// `VersionUpdate::CommittedSnapshot` -> Update `committed_version` , and clean up related
    /// `staging_sst` and `staging_imm` in memory according to epoch
    pub fn update(&mut self, info: VersionUpdate) {
        match info {
            VersionUpdate::Staging(staging) => match staging {
                // TODO: add a check to ensure that the added batch id of added imm is greater than
                // the batch id of imm at the front
                StagingData::ImmMem(imm) => {
                    if let Some(item) = self.staging.imm.front() {
                        // check batch_id order from newest to old
                        debug_assert!(item.batch_id() < imm.batch_id());
                    }

                    self.staging.imm.push_front(imm)
                }
                StagingData::Sst(staging_sst) => {
                    // The following properties must be ensured:
                    // 1) self.staging.imm is sorted by imm id descendingly
                    // 2) staging_sst.imm_ids preserves the imm id partial
                    //    ordering of the participating read version imms. Example:
                    //    If staging_sst contains two read versions r1: [i1, i3] and  r2: [i2, i4],
                    //    then [i2, i1, i3, i4] is valid while [i3, i1, i2, i4] is invalid.
                    // 3) The intersection between staging_sst.imm_ids and self.staging.imm
                    //    are always the suffix of self.staging.imm

                    // Check 1)
                    debug_assert!(self
                        .staging
                        .imm
                        .iter()
                        .rev()
                        .is_sorted_by_key(|imm| imm.batch_id()));

                    // Calculate intersection
                    let staging_imm_ids_from_imms: HashSet<u64> =
                        self.staging.imm.iter().map(|imm| imm.batch_id()).collect();

                    // batch_id order from newest to old
                    let intersect_imm_ids = staging_sst
                        .imm_ids
                        .iter()
                        .copied()
                        .filter(|id| staging_imm_ids_from_imms.contains(id))
                        .collect_vec();

                    if !intersect_imm_ids.is_empty() {
                        // Check 2)
                        debug_assert!(check_subset_preserve_order(
                            intersect_imm_ids.iter().copied(),
                            self.staging.imm.iter().map(|imm| imm.batch_id()),
                        ));

                        // Check 3) and replace imms with a staging sst
                        for clear_imm_id in intersect_imm_ids.into_iter().rev() {
                            let item = self.staging.imm.back().unwrap();
                            assert_eq!(clear_imm_id, item.batch_id());
                            self.staging.imm.pop_back();
                        }
                        self.staging.sst.push_front(staging_sst);
                    }
                }
            },

            VersionUpdate::CommittedDelta(_) => {
                unimplemented!()
            }

            VersionUpdate::CommittedSnapshot(committed_version) => {
                let max_committed_epoch = committed_version.max_committed_epoch();
                self.committed = committed_version;

                {
                    // TODO: remove it when support update staging local_sst
                    self.staging
                        .imm
                        .retain(|imm| imm.epoch() > max_committed_epoch);
                    self.staging.sst.retain(|sst| {
                        sst.epochs.first().expect("epochs not empty") > &max_committed_epoch
                    });

                    // check epochs.last() > MCE
                    assert!(self.staging.sst.iter().all(|sst| {
                        sst.epochs.last().expect("epochs not empty") > &max_committed_epoch
                    }));
                }
            }
        }
    }

    pub fn staging(&self) -> &StagingVersion {
        &self.staging
    }

    pub fn committed(&self) -> &CommittedVersion {
        &self.committed
    }

    pub fn clear_uncommitted(&mut self) {
        self.staging.imm.clear();
        self.staging.sst.clear();
    }
}

pub fn read_filter_for_batch(
    epoch: HummockEpoch, // for check
    table_id: TableId,
    key_range: &TableKeyRange,
    read_version_vec: Vec<Arc<RwLock<HummockReadVersion>>>,
) -> StorageResult<(Vec<ImmutableMemtable>, Vec<SstableInfo>, CommittedVersion)> {
    assert!(!read_version_vec.is_empty());
    let read_version_guard_vec = read_version_vec
        .iter()
        .map(|read_version| read_version.read())
        .collect_vec();
    let mut imm_vec = Vec::default();
    let mut sst_vec = Vec::default();
    // to get max_mce with lock_guard to avoid losing committed_data since the read_version
    // update is asynchronous
    let (lastst_committed_version, max_mce) = {
        let committed_version = read_version_guard_vec
            .iter()
            .max_by_key(|read_version| read_version.committed().max_committed_epoch())
            .unwrap()
            .committed();

        (
            committed_version.clone(),
            committed_version.max_committed_epoch(),
        )
    };

    // only filter the staging data that epoch greater than max_mce to avoid data duplication
    let (min_epoch, max_epoch) = (max_mce, epoch);

    // prune imm and sst with max_mce
    for read_version_guard in read_version_guard_vec {
        let (imm_iter, sst_iter) = read_version_guard
            .staging()
            .prune_overlap(min_epoch, max_epoch, table_id, key_range);

        imm_vec.extend(imm_iter.cloned().collect_vec());
        sst_vec.extend(sst_iter.cloned().collect_vec());
    }

    // TODO: dedup the same `SstableInfo` before introduce new uploader

    Ok((imm_vec, sst_vec, lastst_committed_version))
}

pub fn read_filter_for_local(
    epoch: HummockEpoch,
    table_id: TableId,
    table_key_range: &TableKeyRange,
    read_version: Arc<RwLock<HummockReadVersion>>,
) -> StorageResult<(Vec<ImmutableMemtable>, Vec<SstableInfo>, CommittedVersion)> {
    let read_version_guard = read_version.read();
    let (imm_iter, sst_iter) =
        read_version_guard
            .staging()
            .prune_overlap(0, epoch, table_id, table_key_range);

    Ok((
        imm_iter.cloned().collect_vec(),
        sst_iter.cloned().collect_vec(),
        read_version_guard.committed().clone(),
    ))
}

#[derive(Clone)]
pub struct HummockVersionReader {
    sstable_store: SstableStoreRef,

    /// Statistics
    stats: Arc<StateStoreMetrics>,
}

/// use `HummockVersionReader` to reuse `get` and `iter` implement for both `batch_query` and
/// `streaming_query`
impl HummockVersionReader {
    pub fn new(sstable_store: SstableStoreRef, stats: Arc<StateStoreMetrics>) -> Self {
        Self {
            sstable_store,
            stats,
        }
    }
}

impl HummockVersionReader {
    pub async fn get<'a>(
        &'a self,
        table_key: TableKey<&'a [u8]>,
        epoch: u64,
        read_options: ReadOptions,
        read_version_tuple: (Vec<ImmutableMemtable>, Vec<SstableInfo>, CommittedVersion),
    ) -> StorageResult<Option<Bytes>> {
        let mut table_counts = 0;
        let mut local_stats = StoreLocalStatistic::default();
        let (imms, uncommitted_ssts, committed_version) = read_version_tuple;

        // 1. read staging data
        for imm in &imms {
            if let Some(data) = get_from_batch(imm, table_key, &mut local_stats) {
                return Ok(data.into_user_value());
            }
        }

        // 2. order guarantee: imm -> sst
        let dist_key_hash = Sstable::hash_for_bloom_filter(table_key.dist_key());
        let full_key = FullKey::new(read_options.table_id, table_key, epoch);
        for local_sst in &uncommitted_ssts {
            table_counts += 1;
            if let Some(data) = get_from_sstable_info(
                self.sstable_store.clone(),
                local_sst,
                full_key,
                &read_options,
                dist_key_hash,
                &mut local_stats,
            )
            .await?
            {
                return Ok(data.into_user_value());
            }
        }

        // 3. read from committed_version sst file
        // Because SST meta records encoded key range,
        // the filter key needs to be encoded as well.
        let encoded_user_key = full_key.user_key.encode();
        assert!(committed_version.is_valid());
        for level in committed_version.levels(read_options.table_id) {
            if level.table_infos.is_empty() {
                continue;
            }
            match level.level_type() {
                LevelType::Overlapping | LevelType::Unspecified => {
                    let sstable_infos = prune_ssts(
                        level.table_infos.iter(),
                        read_options.table_id,
                        &(table_key..=table_key),
                    );
                    for sstable_info in sstable_infos {
                        table_counts += 1;
                        if let Some(v) = get_from_sstable_info(
                            self.sstable_store.clone(),
                            sstable_info,
                            full_key,
                            &read_options,
                            dist_key_hash,
                            &mut local_stats,
                        )
                        .await?
                        {
                            // todo add global stat to report
                            local_stats.report(self.stats.as_ref());
                            return Ok(v.into_user_value());
                        }
                    }
                }
                LevelType::Nonoverlapping => {
                    let mut table_info_idx = level.table_infos.partition_point(|table| {
                        let ord = user_key(&table.key_range.as_ref().unwrap().left)
                            .cmp(encoded_user_key.as_ref());
                        ord == Ordering::Less || ord == Ordering::Equal
                    });
                    if table_info_idx == 0 {
                        continue;
                    }
                    table_info_idx = table_info_idx.saturating_sub(1);
                    let ord = level.table_infos[table_info_idx]
                        .key_range
                        .as_ref()
                        .unwrap()
                        .compare_right_with_user_key(&encoded_user_key);
                    // the case that the key falls into the gap between two ssts
                    if ord == Ordering::Less {
                        sync_point!("HUMMOCK_V2::GET::SKIP_BY_NO_FILE");
                        continue;
                    }

                    table_counts += 1;
                    if let Some(v) = get_from_sstable_info(
                        self.sstable_store.clone(),
                        &level.table_infos[table_info_idx],
                        full_key,
                        &read_options,
                        dist_key_hash,
                        &mut local_stats,
                    )
                    .await?
                    {
                        local_stats.report(self.stats.as_ref());
                        return Ok(v.into_user_value());
                    }
                }
            }
        }

        local_stats.report(self.stats.as_ref());
        self.stats
            .iter_merge_sstable_counts
            .with_label_values(&["sub-iter"])
            .observe(table_counts as f64);

        Ok(None)
    }

    pub async fn iter(
        &self,
        table_key_range: TableKeyRange,
        epoch: u64,
        read_options: ReadOptions,
        read_version_tuple: (Vec<ImmutableMemtable>, Vec<SstableInfo>, CommittedVersion),
    ) -> StorageResult<StreamTypeOfIter<HummockStorageIterator>> {
        let (imms, uncommitted_ssts, committed) = read_version_tuple;

        let mut local_stats = StoreLocalStatistic::default();
        let mut staging_iters = Vec::with_capacity(imms.len() + uncommitted_ssts.len());
        let mut delete_range_iter = ForwardMergeRangeIterator::default();
        self.stats
            .iter_merge_sstable_counts
            .with_label_values(&["staging-imm-iter"])
            .observe(imms.len() as f64);
        for imm in imms {
            if imm.has_range_tombstone() && !read_options.ignore_range_tombstone {
                delete_range_iter.add_batch_iter(imm.delete_range_iter());
            }
            staging_iters.push(HummockIteratorUnion::First(imm.into_forward_iter()));
        }
        let mut staging_sst_iter_count = 0;
        // encode once
<<<<<<< HEAD
        let bloom_filter_prefix_hash = read_options
            .dist_key_hint
            .as_ref()
            .map(|hint| Sstable::hash_for_bloom_filter(hint));
=======
        let bloom_filter_key = read_options.prefix_hint.as_ref();

>>>>>>> ae067dec
        for sstable_info in &uncommitted_ssts {
            let table_holder = self
                .sstable_store
                .sstable(sstable_info, &mut local_stats)
                .in_span(Span::enter_with_local_parent("get_sstable"))
                .await?;
            if let Some(prefix_hash) = bloom_filter_prefix_hash.as_ref() {
                if !hit_sstable_bloom_filter(table_holder.value(), *prefix_hash, &mut local_stats) {
                    continue;
                }
            }
<<<<<<< HEAD
=======

>>>>>>> ae067dec
            if !table_holder.value().meta.range_tombstone_list.is_empty()
                && !read_options.ignore_range_tombstone
            {
                delete_range_iter
                    .add_sst_iter(SstableDeleteRangeIterator::new(table_holder.clone()));
            }
            staging_sst_iter_count += 1;
            staging_iters.push(HummockIteratorUnion::Second(SstableIterator::new(
                table_holder,
                self.sstable_store.clone(),
                Arc::new(SstableIteratorReadOptions::default()),
            )));
        }
        self.stats
            .iter_merge_sstable_counts
            .with_label_values(&["staging-sst-iter"])
            .observe(staging_sst_iter_count as f64);
        let staging_iter: StagingDataIterator = OrderedMergeIteratorInner::new(staging_iters);

        // 2. build iterator from committed
        // Because SST meta records encoded key range,
        // the filter key range needs to be encoded as well.
        let user_key_range = bound_table_key_range(read_options.table_id, &table_key_range);
        let encoded_user_key_range = (
            user_key_range.0.as_ref().map(UserKey::encode),
            user_key_range.1.as_ref().map(UserKey::encode),
        );
        let mut non_overlapping_iters = Vec::new();
        let mut overlapping_iters = Vec::new();
        let mut overlapping_iter_count = 0;
        for level in committed.levels(read_options.table_id) {
            if level.table_infos.is_empty() {
                continue;
            }

            if level.level_type == LevelType::Nonoverlapping as i32 {
                debug_assert!(can_concat(&level.table_infos));
                let start_table_idx = match encoded_user_key_range.start_bound() {
                    Included(key) | Excluded(key) => search_sst_idx(&level.table_infos, key),
                    _ => 0,
                };
                let end_table_idx = match encoded_user_key_range.end_bound() {
                    Included(key) | Excluded(key) => search_sst_idx(&level.table_infos, key),
                    _ => level.table_infos.len().saturating_sub(1),
                };
                assert!(
                    start_table_idx < level.table_infos.len()
                        && end_table_idx < level.table_infos.len()
                );

                let mut sstables = vec![];
                for sstable_info in &level.table_infos[start_table_idx..=end_table_idx] {
                    if sstable_info
                        .table_ids
                        .binary_search(&read_options.table_id.table_id)
                        .is_err()
                    {
                        continue;
                    }
                    let sstable = self
                        .sstable_store
                        .sstable(sstable_info, &mut local_stats)
                        .in_span(Span::enter_with_local_parent("get_sstable"))
                        .await?;
<<<<<<< HEAD
                    if let Some(key_hash) = bloom_filter_prefix_hash.as_ref() {
                        if !hit_sstable_bloom_filter(sstable.value(), *key_hash, &mut local_stats) {
=======
                    if let Some(bloom_filter_key) = read_options.prefix_hint.as_deref() {
                        if !hit_sstable_bloom_filter(
                            sstable.value(),
                            bloom_filter_key,
                            &mut local_stats,
                        ) {
>>>>>>> ae067dec
                            continue;
                        }
                    }
                    if !sstable.value().meta.range_tombstone_list.is_empty()
                        && !read_options.ignore_range_tombstone
                    {
                        delete_range_iter
                            .add_sst_iter(SstableDeleteRangeIterator::new(sstable.clone()));
                    }
                    sstables.push((*sstable_info).clone());
                }

                non_overlapping_iters.push(ConcatIterator::new(
                    sstables,
                    self.sstable_store.clone(),
                    Arc::new(SstableIteratorReadOptions::default()),
                ));
            } else {
                let table_infos = prune_ssts(
                    level.table_infos.iter(),
                    read_options.table_id,
                    &table_key_range,
                );
                if table_infos.is_empty() {
                    continue;
                }
                // Overlapping
                let mut iters = Vec::new();
                for table_info in table_infos.into_iter().rev() {
                    let sstable = self
                        .sstable_store
                        .sstable(table_info, &mut local_stats)
                        .in_span(Span::enter_with_local_parent("get_sstable"))
                        .await?;
                    if let Some(dist_hash) = bloom_filter_prefix_hash.as_ref() {
                        if !hit_sstable_bloom_filter(sstable.value(), *dist_hash, &mut local_stats)
                        {
                            continue;
                        }
                    }
                    if !sstable.value().meta.range_tombstone_list.is_empty()
                        && !read_options.ignore_range_tombstone
                    {
                        delete_range_iter
                            .add_sst_iter(SstableDeleteRangeIterator::new(sstable.clone()));
                    }
                    iters.push(SstableIterator::new(
                        sstable,
                        self.sstable_store.clone(),
                        Arc::new(SstableIteratorReadOptions::default()),
                    ));
                    overlapping_iter_count += 1;
                }
                overlapping_iters.push(OrderedMergeIteratorInner::new(iters));
            }
        }
        self.stats
            .iter_merge_sstable_counts
            .with_label_values(&["committed-overlapping-iter"])
            .observe(overlapping_iter_count as f64);
        self.stats
            .iter_merge_sstable_counts
            .with_label_values(&["committed-non-overlapping-iter"])
            .observe(non_overlapping_iters.len() as f64);

        // 3. build user_iterator
        let merge_iter = UnorderedMergeIteratorInner::new(
            once(HummockIteratorUnion::First(staging_iter))
                .chain(
                    overlapping_iters
                        .into_iter()
                        .map(HummockIteratorUnion::Second),
                )
                .chain(
                    non_overlapping_iters
                        .into_iter()
                        .map(HummockIteratorUnion::Third),
                ),
        );

        // the epoch_range left bound for iterator read
        let min_epoch = gen_min_epoch(epoch, read_options.retention_seconds.as_ref());
        let mut user_iter = UserIterator::new(
            merge_iter,
            user_key_range,
            epoch,
            min_epoch,
            Some(committed),
            DeleteRangeAggregator::new(delete_range_iter, epoch),
        );
        user_iter
            .rewind()
            .in_span(Span::enter_with_local_parent("rewind"))
            .await?;
        local_stats.report(self.stats.deref());
        Ok(HummockStorageIterator::new(user_iter, self.stats.clone()).into_stream())
    }
}<|MERGE_RESOLUTION|>--- conflicted
+++ resolved
@@ -542,15 +542,11 @@
         }
         let mut staging_sst_iter_count = 0;
         // encode once
-<<<<<<< HEAD
         let bloom_filter_prefix_hash = read_options
-            .dist_key_hint
+            .prefix_hint
             .as_ref()
             .map(|hint| Sstable::hash_for_bloom_filter(hint));
-=======
-        let bloom_filter_key = read_options.prefix_hint.as_ref();
-
->>>>>>> ae067dec
+
         for sstable_info in &uncommitted_ssts {
             let table_holder = self
                 .sstable_store
@@ -562,10 +558,7 @@
                     continue;
                 }
             }
-<<<<<<< HEAD
-=======
-
->>>>>>> ae067dec
+
             if !table_holder.value().meta.range_tombstone_list.is_empty()
                 && !read_options.ignore_range_tombstone
             {
@@ -630,17 +623,9 @@
                         .sstable(sstable_info, &mut local_stats)
                         .in_span(Span::enter_with_local_parent("get_sstable"))
                         .await?;
-<<<<<<< HEAD
+
                     if let Some(key_hash) = bloom_filter_prefix_hash.as_ref() {
                         if !hit_sstable_bloom_filter(sstable.value(), *key_hash, &mut local_stats) {
-=======
-                    if let Some(bloom_filter_key) = read_options.prefix_hint.as_deref() {
-                        if !hit_sstable_bloom_filter(
-                            sstable.value(),
-                            bloom_filter_key,
-                            &mut local_stats,
-                        ) {
->>>>>>> ae067dec
                             continue;
                         }
                     }
