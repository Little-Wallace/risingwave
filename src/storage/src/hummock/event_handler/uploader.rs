--- conflicted
+++ resolved
@@ -824,14 +824,9 @@
             epoch,
             self.max_sealed_epoch
         );
-<<<<<<< HEAD
         let data = self.unsealed_data.entry(epoch).or_default();
         data.size += imm.size();
         data.imms.push_front(imm);
-=======
-        let unsealed_data = self.unsealed_data.entry(epoch).or_default();
-        unsealed_data.imms.push_front(imm);
->>>>>>> 4a8b1e55
     }
 
     pub(crate) fn add_table_watermarks(
