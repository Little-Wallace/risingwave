// Copyright 2024 RisingWave Labs
//
// Licensed under the Apache License, Version 2.0 (the "License");
// you may not use this file except in compliance with the License.
// You may obtain a copy of the License at
//
//     http://www.apache.org/licenses/LICENSE-2.0
//
// Unless required by applicable law or agreed to in writing, software
// distributed under the License is distributed on an "AS IS" BASIS,
// WITHOUT WARRANTIES OR CONDITIONS OF ANY KIND, either express or implied.
// See the License for the specific language governing permissions and
// limitations under the License.

use std::collections::hash_map::Entry;
use std::collections::{BTreeMap, BTreeSet, HashMap, VecDeque};
use std::fmt::{Debug, Display, Formatter};
use std::future::{poll_fn, Future};
use std::mem::swap;
use std::pin::Pin;
use std::sync::atomic::AtomicUsize;
use std::sync::atomic::Ordering::Relaxed;
use std::sync::{Arc, LazyLock};
use std::task::{ready, Context, Poll};

use futures::future::{try_join_all, TryJoinAll};
use futures::FutureExt;
use itertools::Itertools;
use more_asserts::{assert_ge, assert_gt, assert_le};
use prometheus::core::{AtomicU64, GenericGauge};
use prometheus::{HistogramTimer, IntGauge};
use risingwave_common::buffer::BitmapBuilder;
use risingwave_common::catalog::TableId;
use risingwave_common::hash::VirtualNode;
use risingwave_hummock_sdk::key::EPOCH_LEN;
use risingwave_hummock_sdk::table_watermark::{
    TableWatermarks, VnodeWatermark, WatermarkDirection,
};
use risingwave_hummock_sdk::{CompactionGroupId, HummockEpoch, LocalSstableInfo};
use thiserror_ext::AsReport;
use tokio::task::JoinHandle;
use tracing::{debug, error, info};

use crate::hummock::compactor::{
    await_tree_key, merge_imms_in_memory, CompactionAwaitTreeRegRef, CompactionExecutor,
};
use crate::hummock::event_handler::hummock_event_handler::BufferTracker;
use crate::hummock::event_handler::LocalInstanceId;
use crate::hummock::local_version::pinned_version::PinnedVersion;
use crate::hummock::store::version::StagingSstableInfo;
use crate::hummock::utils::MemoryTracker;
use crate::hummock::{HummockError, HummockResult, ImmutableMemtable};
use crate::mem_table::ImmId;
use crate::monitor::HummockStateStoreMetrics;
use crate::opts::StorageOpts;

pub type UploadTaskPayload = Vec<ImmutableMemtable>;

pub struct UploadTaskOutput {
    pub ssts: Vec<LocalSstableInfo>,
    pub wait_poll_timer: Option<HistogramTimer>,
}
pub type SpawnUploadTask = Arc<
    dyn Fn(UploadTaskPayload, UploadTaskInfo) -> JoinHandle<HummockResult<UploadTaskOutput>>
        + Send
        + Sync
        + 'static,
>;

pub type SpawnMergingTask = Arc<
    dyn Fn(
            TableId,
            LocalInstanceId,
            Vec<ImmutableMemtable>,
            Option<MemoryTracker>,
        ) -> JoinHandle<ImmutableMemtable>
        + Send
        + Sync
        + 'static,
>;

pub(crate) fn default_spawn_merging_task(
    compaction_executor: Arc<CompactionExecutor>,
    await_tree_reg: Option<CompactionAwaitTreeRegRef>,
) -> SpawnMergingTask {
    Arc::new(move |table_id, instance_id, imms, tracker| {
        compaction_executor.spawn({
            static NEXT_MERGING_TASK_ID: LazyLock<AtomicUsize> =
                LazyLock::new(|| AtomicUsize::new(0));
            let tree_root = await_tree_reg.as_ref().map(|reg| {
                let merging_task_id = NEXT_MERGING_TASK_ID.fetch_add(1, Relaxed);
                reg.register(
                    await_tree_key::MergingTask {
                        id: merging_task_id,
                    },
                    format!(
                        "Merging Imm {:?} {:?} {:?}",
                        table_id,
                        instance_id,
                        imms.iter()
                            .flat_map(|imm| imm.epochs().iter())
                            .copied()
                            .collect::<BTreeSet<_>>()
                    ),
                )
            });
            let future = merge_imms_in_memory(table_id, instance_id, imms, tracker);
            if let Some(root) = tree_root {
                root.instrument(future).left_future()
            } else {
                future.right_future()
            }
        })
    })
}

#[derive(Clone)]
pub struct UploadTaskInfo {
    pub task_size: usize,
    pub epochs: Vec<HummockEpoch>,
    pub imm_ids: Vec<ImmId>,
    pub compaction_group_index: Arc<HashMap<TableId, CompactionGroupId>>,
}

impl Display for UploadTaskInfo {
    fn fmt(&self, f: &mut Formatter<'_>) -> std::fmt::Result {
        f.debug_struct("UploadTaskInfo")
            .field("task_size", &self.task_size)
            .field("epochs", &self.epochs)
            .field("len(imm_ids)", &self.imm_ids.len())
            .finish()
    }
}

impl Debug for UploadTaskInfo {
    fn fmt(&self, f: &mut Formatter<'_>) -> std::fmt::Result {
        f.debug_struct("UploadTaskInfo")
            .field("task_size", &self.task_size)
            .field("epochs", &self.epochs)
            .field("imm_ids", &self.imm_ids)
            .finish()
    }
}

/// A wrapper for a uploading task that compacts and uploads the imm payload. Task context are
/// stored so that when the task fails, it can be re-tried.
struct UploadingTask {
    payload: UploadTaskPayload,
    join_handle: JoinHandle<HummockResult<UploadTaskOutput>>,
    task_info: UploadTaskInfo,
    spawn_upload_task: SpawnUploadTask,
    task_size_guard: GenericGauge<AtomicU64>,
    task_count_guard: IntGauge,
}

pub struct MergeImmTaskOutput {
    /// Input imm ids of the merging task. Larger imm ids at the front.
    pub imm_ids: Vec<ImmId>,
    pub table_id: TableId,
    pub instance_id: LocalInstanceId,
    pub merged_imm: ImmutableMemtable,
}

// A future that merges multiple immutable memtables to a single immutable memtable.
struct MergingImmTask {
    table_id: TableId,
    instance_id: LocalInstanceId,
    input_imms: Vec<ImmutableMemtable>,
    join_handle: JoinHandle<ImmutableMemtable>,
}

impl Debug for MergingImmTask {
    fn fmt(&self, f: &mut Formatter<'_>) -> std::fmt::Result {
        f.debug_struct("MergingImmTask")
            .field("table_id", &self.table_id)
            .field("instance_id", &self.instance_id)
            .field("input_imms", &self.input_imms)
            .finish()
    }
}

impl MergingImmTask {
    fn new(
        table_id: TableId,
        instance_id: LocalInstanceId,
        imms: Vec<ImmutableMemtable>,
        memory_tracker: Option<MemoryTracker>,
        context: &UploaderContext,
    ) -> Self {
        assert!(imms.iter().rev().map(|imm| imm.batch_id()).is_sorted());
        let input_imms = imms.clone();
        let join_handle = (context.spawn_merging_task)(table_id, instance_id, imms, memory_tracker);

        MergingImmTask {
            table_id,
            instance_id,
            input_imms,
            join_handle,
        }
    }

    /// Poll the result of the merge task
    fn poll_result(&mut self, cx: &mut Context<'_>) -> Poll<ImmutableMemtable> {
        Poll::Ready(match ready!(self.join_handle.poll_unpin(cx)) {
            Ok(task_result) => task_result,
            Err(err) => {
                panic!(
                    "failed to join merging task: {:?} {:?}",
                    err.as_report(),
                    self
                );
            }
        })
    }
}

impl Future for MergingImmTask {
    type Output = ImmutableMemtable;

    fn poll(mut self: Pin<&mut Self>, cx: &mut Context<'_>) -> Poll<Self::Output> {
        self.poll_result(cx)
    }
}

impl Drop for UploadingTask {
    fn drop(&mut self) {
        self.task_size_guard.sub(self.task_info.task_size as u64);
        self.task_count_guard.dec();
    }
}

impl Debug for UploadingTask {
    fn fmt(&self, f: &mut Formatter<'_>) -> std::fmt::Result {
        f.debug_struct("UploadingTask")
            .field("payload", &self.payload)
            .field("task_info", &self.task_info)
            .finish()
    }
}

impl UploadingTask {
    // INFO logs will be enabled for task with size exceeding 50MB.
    const LOG_THRESHOLD_FOR_UPLOAD_TASK_SIZE: usize = 50 * (1 << 20);

    fn new(payload: UploadTaskPayload, context: &UploaderContext) -> Self {
        assert!(!payload.is_empty());
        let mut epochs = payload
            .iter()
            .flat_map(|imm| imm.epochs().clone())
            .sorted()
            .dedup()
            .collect_vec();

        // reverse to make newer epochs comes first
        epochs.reverse();
        let imm_ids = payload.iter().map(|imm| imm.batch_id()).collect_vec();
        let task_size = payload.iter().map(|imm| imm.size()).sum();
        let task_info = UploadTaskInfo {
            task_size,
            epochs,
            imm_ids,
            compaction_group_index: context.pinned_version.compaction_group_index(),
        };
        context
            .buffer_tracker
            .global_upload_task_size()
            .add(task_size as u64);
        if task_info.task_size > Self::LOG_THRESHOLD_FOR_UPLOAD_TASK_SIZE {
            info!("start upload task: {:?}", task_info);
        } else {
            debug!("start upload task: {:?}", task_info);
        }
        let join_handle = (context.spawn_upload_task)(payload.clone(), task_info.clone());
        context.stats.uploader_uploading_task_count.inc();
        Self {
            payload,
            join_handle,
            task_info,
            spawn_upload_task: context.spawn_upload_task.clone(),
            task_size_guard: context.buffer_tracker.global_upload_task_size().clone(),
            task_count_guard: context.stats.uploader_uploading_task_count.clone(),
        }
    }

    /// Poll the result of the uploading task
    fn poll_result(&mut self, cx: &mut Context<'_>) -> Poll<HummockResult<StagingSstableInfo>> {
        Poll::Ready(match ready!(self.join_handle.poll_unpin(cx)) {
            Ok(task_result) => task_result
                .inspect(|_| {
                    if self.task_info.task_size > Self::LOG_THRESHOLD_FOR_UPLOAD_TASK_SIZE {
                        info!(task_info = ?self.task_info, "upload task finish");
                    } else {
                        debug!(task_info = ?self.task_info, "upload task finish");
                    }
                })
                .inspect_err(|e| error!(task_info = ?self.task_info, err = ?e.as_report(), "upload task failed"))
                .map(|output| {
                    StagingSstableInfo::new(
                        output.ssts,
                        self.task_info.epochs.clone(),
                        self.task_info.imm_ids.clone(),
                        self.task_info.task_size,
                    )
                }),

            Err(err) => Err(HummockError::other(format!(
                "fail to join upload join handle: {}",
                err.as_report()
            ))),
        })
    }

    /// Poll the uploading task until it succeeds. If it fails, we will retry it.
    fn poll_ok_with_retry(&mut self, cx: &mut Context<'_>) -> Poll<StagingSstableInfo> {
        loop {
            let result = ready!(self.poll_result(cx));
            match result {
                Ok(sstables) => return Poll::Ready(sstables),
                Err(e) => {
                    error!(
                        error = %e.as_report(),
                        task_info = ?self.task_info,
                        "a flush task failed, start retry",
                    );
                    self.join_handle =
                        (self.spawn_upload_task)(self.payload.clone(), self.task_info.clone());
                    // It is important not to return Poll::pending here immediately, because the new
                    // join_handle is not polled yet, and will not awake the current task when
                    // succeed. It will be polled in the next loop iteration.
                }
            }
        }
    }

    pub fn get_task_info(&self) -> &UploadTaskInfo {
        &self.task_info
    }
}

impl Future for UploadingTask {
    type Output = HummockResult<StagingSstableInfo>;

    fn poll(mut self: Pin<&mut Self>, cx: &mut Context<'_>) -> Poll<Self::Output> {
        self.poll_result(cx)
    }
}

#[derive(Default, Debug)]
/// Manage the spilled data. Task and uploaded data at the front is newer data. Task data are
/// always newer than uploaded data. Task holding oldest data is always collected first.
struct SpilledData {
    // ordered spilling tasks. Task at the back is spilling older data.
    uploading_tasks: VecDeque<UploadingTask>,
    // ordered spilled data. Data at the back is older.
    uploaded_data: VecDeque<StagingSstableInfo>,
}

impl SpilledData {
    #[cfg(test)]
    fn is_empty(&self) -> bool {
        self.uploading_tasks.is_empty() && self.uploaded_data.is_empty()
    }

    fn add_task(&mut self, task: UploadingTask) {
        self.uploading_tasks.push_front(task);
    }

    /// Poll the successful spill of the oldest uploading task. Return `Poll::Ready(None)` is there
    /// is no uploading task
    fn poll_success_spill(&mut self, cx: &mut Context<'_>) -> Poll<Option<StagingSstableInfo>> {
        // only poll the oldest uploading task if there is any
        if let Some(task) = self.uploading_tasks.back_mut() {
            let staging_sstable_info = ready!(task.poll_ok_with_retry(cx));
            self.uploaded_data.push_front(staging_sstable_info.clone());
            self.uploading_tasks.pop_back();
            Poll::Ready(Some(staging_sstable_info))
        } else {
            Poll::Ready(None)
        }
    }

    fn clear(&mut self) {
        for task in self.uploading_tasks.drain(..) {
            task.join_handle.abort();
        }
        self.uploaded_data.clear();
    }
}

#[derive(Default, Debug)]
struct UnsealedEpochData {
    // newer data at the front
    imms: VecDeque<ImmutableMemtable>,
    spilled_data: SpilledData,

    table_watermarks: HashMap<TableId, (WatermarkDirection, Vec<VnodeWatermark>, BitmapBuilder)>,
}

impl UnsealedEpochData {
    fn flush(&mut self, context: &UploaderContext) {
        let imms = self.imms.drain(..).collect_vec();
        if !imms.is_empty() {
            let task = UploadingTask::new(imms, context);
            context.stats.spill_task_counts_from_unsealed.inc();
            context
                .stats
                .spill_task_size_from_unsealed
                .inc_by(task.task_info.task_size as u64);
            info!("Spill unsealed data. Task: {}", task.get_task_info());
            self.spilled_data.add_task(task);
        }
    }

    fn add_table_watermarks(
        &mut self,
        table_id: TableId,
        table_watermarks: Vec<VnodeWatermark>,
        direction: WatermarkDirection,
    ) {
        fn apply_new_vnodes(
            vnode_bitmap: &mut BitmapBuilder,
            vnode_watermarks: &Vec<VnodeWatermark>,
        ) {
            for vnode_watermark in vnode_watermarks {
                for vnode in vnode_watermark.vnode_bitmap().iter_ones() {
                    assert!(
                        !vnode_bitmap.is_set(vnode),
                        "vnode {} write multiple table watermarks",
                        vnode
                    );
                    vnode_bitmap.set(vnode, true);
                }
            }
        }
        match self.table_watermarks.entry(table_id) {
            Entry::Occupied(mut entry) => {
                let (prev_direction, prev_watermarks, vnode_bitmap) = entry.get_mut();
                assert_eq!(
                    *prev_direction, direction,
                    "table id {} new watermark direction not match with previous",
                    table_id
                );
                apply_new_vnodes(vnode_bitmap, &table_watermarks);
                prev_watermarks.extend(table_watermarks);
            }
            Entry::Vacant(entry) => {
                let mut vnode_bitmap = BitmapBuilder::zeroed(VirtualNode::COUNT);
                apply_new_vnodes(&mut vnode_bitmap, &table_watermarks);
                entry.insert((direction, table_watermarks, vnode_bitmap));
            }
        }
    }
}

#[derive(Default)]
/// Data at the sealed stage. We will ensure that data in `imms` are newer than the data in the
/// `spilled_data`, and that data in the `uploading_tasks` in `spilled_data` are newer than data in
/// the `uploaded_data` in `spilled_data`.
struct SealedData {
    // newer epochs come first
    epochs: VecDeque<HummockEpoch>,

    // store the output of merge task that will be feed into `flush_imms` procedure
    merged_imms: VecDeque<ImmutableMemtable>,

    // Sealed imms grouped by table shard.
    // newer data (larger imm id) at the front
    imms_by_table_shard: HashMap<(TableId, LocalInstanceId), VecDeque<ImmutableMemtable>>,

    // Merging tasks generated from sealed imms
    // it should be safe to directly drop these tasks
    merging_tasks: VecDeque<MergingImmTask>,

    spilled_data: SpilledData,

    table_watermarks: HashMap<TableId, TableWatermarks>,
}

impl SealedData {
    fn clear(&mut self) {
        self.epochs.clear();

        self.spilled_data.clear();
        self.imms_by_table_shard.clear();
        self.merged_imms.clear();
        self.merging_tasks
            .iter()
            .for_each(|task| task.join_handle.abort());
        self.merging_tasks.clear();
        self.table_watermarks.clear();
    }

    /// Add the data of a newly sealed epoch.
    ///
    /// Note: it may happen that, for example, currently we hold `imms` and `spilled_data` of epoch
    /// 3,  and after we add the spilled data of epoch 4, both `imms` and `spilled_data` hold data
    /// of both epoch 3 and 4, which seems breaking the rules that data in `imms` are
    /// always newer than data in `spilled_data`, because epoch 3 data of `imms`
    /// seems older than epoch 4 data of `spilled_data`. However, if this happens, the epoch 3
    /// data of `imms` must not overlap with the epoch 4 data of `spilled_data`. The explanation is
    /// as followed:
    ///
    /// First, unsealed data has 3 stages, from earlier to later, imms, uploading task, and
    /// uploaded. When we try to spill unsealed data, we first pick the imms of older epoch until
    /// the imms of older epoch are all picked. When we try to poll the uploading tasks of unsealed
    /// data, we first poll the task of older epoch, until there is no uploading task in older
    /// epoch. Therefore, we can reach that, if two data are in the same stage, but
    /// different epochs, data in the older epoch will always enter the next stage earlier than data
    /// in the newer epoch.
    ///
    /// Second, we have an assumption that, if a key has been written in a newer epoch, e.g. epoch4,
    /// it will no longer be written in an older epoch, e.g. epoch3, and then, if two data of the
    /// same key are at the imm stage, the data of older epoch must appear earlier than the data
    /// of newer epoch.
    ///
    /// Based on the two points above, we can reach that, if two data of a same key appear in
    /// different epochs, the data of older epoch will not appear at a later stage than the data
    /// of newer epoch. Therefore, we can safely merge the data of each stage when we seal an epoch.
    fn seal_new_epoch(&mut self, epoch: HummockEpoch, mut unseal_epoch_data: UnsealedEpochData) {
        if let Some(prev_max_sealed_epoch) = self.epochs.front() {
            assert!(
                epoch > *prev_max_sealed_epoch,
                "epoch {} to seal not greater than prev max sealed epoch {}",
                epoch,
                prev_max_sealed_epoch
            );
        }

        // rearrange sealed imms by table shard and in epoch descending order
        for imm in unseal_epoch_data.imms.into_iter().rev() {
            let queue = self
                .imms_by_table_shard
                .entry((imm.table_id, imm.instance_id))
                .or_default();
            if let Some(front) = queue.front() {
                assert_gt!(imm.batch_id(), front.batch_id());
            }
            queue.push_front(imm);
        }

        self.epochs.push_front(epoch);
        unseal_epoch_data
            .spilled_data
            .uploading_tasks
            .append(&mut self.spilled_data.uploading_tasks);
        unseal_epoch_data
            .spilled_data
            .uploaded_data
            .append(&mut self.spilled_data.uploaded_data);
        self.spilled_data.uploading_tasks = unseal_epoch_data.spilled_data.uploading_tasks;
        self.spilled_data.uploaded_data = unseal_epoch_data.spilled_data.uploaded_data;
        for (table_id, (direction, watermarks, _)) in unseal_epoch_data.table_watermarks {
            match self.table_watermarks.entry(table_id) {
                Entry::Occupied(mut entry) => {
                    entry.get_mut().add_new_epoch_watermarks(
                        epoch,
                        Arc::from(watermarks),
                        direction,
                    );
                }
                Entry::Vacant(entry) => {
                    entry.insert(TableWatermarks::single_epoch(epoch, watermarks, direction));
                }
            };
        }
    }

    fn add_merged_imm(&mut self, merged_imm: &ImmutableMemtable) {
        // add merged_imm to merged_imms
        self.merged_imms.push_front(merged_imm.clone());
    }

    fn drop_merging_tasks(&mut self) {
        // pop from newest merging task to restore candidate imms back
        while let Some(task) = self.merging_tasks.pop_front() {
            // cancel the task
            task.join_handle.abort();
            self.imms_by_table_shard
                .get_mut(&(task.table_id, task.instance_id))
                .unwrap()
                .extend(task.input_imms.into_iter());
        }
    }

    // Flush can be triggered by either a sync_epoch or a spill (`may_flush`) request.
    fn flush(&mut self, context: &UploaderContext, is_spilled: bool) {
        // drop unfinished merging tasks
        self.drop_merging_tasks();

        // group imms by epoch and order by epoch
        let mut imms_by_epoch: BTreeMap<HummockEpoch, Vec<ImmutableMemtable>> = BTreeMap::new();
        self.imms_by_table_shard.drain().for_each(|(_, imms)| {
            for imm in imms {
                debug_assert_eq!(imm.max_epoch(), imm.min_epoch());
                imms_by_epoch.entry(imm.max_epoch()).or_default().push(imm);
            }
        });

        // When ImmMerged, we have removed those imms that have been merged from the
        // `self.imms`, thus we need to feed merged_imms into the `flush` procedure
        // to complete a checkpoint.
        let merged_imms = self.merged_imms.drain(..);

        // newer epoch comes first, the order is matter for cleaning the staging imms
        // when adding a staging sst to the `StagingVersion`
        let payload = imms_by_epoch
            .into_iter()
            .rev()
            // in `imms`, newer data comes first
            .flat_map(|(_epoch, imms)| imms)
            .chain(merged_imms)
            .collect_vec();

        if !payload.is_empty() {
            let task = UploadingTask::new(payload, context);
            if is_spilled {
                context.stats.spill_task_counts_from_sealed.inc();
                context
                    .stats
                    .spill_task_size_from_sealed
                    .inc_by(task.task_info.task_size as u64);
                info!("Spill sealed data. Task: {}", task.get_task_info());
            }
            self.spilled_data.add_task(task);
        }
    }

    fn poll_success_merge_imm(&mut self, cx: &mut Context<'_>) -> Poll<Option<MergeImmTaskOutput>> {
        // only poll the oldest merge task if there is any
        if let Some(task) = self.merging_tasks.back_mut() {
            let merged_imm = ready!(task.poll_unpin(cx));

            // pop the finished task
            let task = self.merging_tasks.pop_back().expect("must exist");

            Poll::Ready(Some(MergeImmTaskOutput {
                imm_ids: task.input_imms.iter().map(|imm| imm.batch_id()).collect(),
                table_id: task.table_id,
                instance_id: task.instance_id,
                merged_imm,
            }))
        } else {
            Poll::Ready(None)
        }
    }

    /// Clear self and return the current sealed data
    fn drain(&mut self) -> SealedData {
        let mut ret = SealedData::default();
        swap(&mut ret, self);
        ret
    }

    #[cfg(test)]
    fn imm_count(&self) -> usize {
        self.imms_by_table_shard
            .values()
            .map(|imms| imms.len())
            .sum()
    }

    #[cfg(test)]
    fn imms_by_epoch(&self) -> BTreeMap<HummockEpoch, Vec<ImmutableMemtable>> {
        let mut imms_by_epoch: BTreeMap<HummockEpoch, Vec<ImmutableMemtable>> = BTreeMap::new();
        self.imms_by_table_shard.iter().for_each(|(_, imms)| {
            for imm in imms {
                debug_assert!(imm.max_epoch() == imm.min_epoch());
                imms_by_epoch
                    .entry(imm.max_epoch())
                    .or_default()
                    .push(imm.clone());
            }
        });
        imms_by_epoch
    }
}

struct SyncingData {
    // newer epochs come first
    epochs: Vec<HummockEpoch>,
    // TODO: may replace `TryJoinAll` with a future that will abort other join handles once
    // one join handle failed.
    // None means there is no pending uploading tasks
    uploading_tasks: Option<TryJoinAll<UploadingTask>>,
    // newer data at the front
    uploaded: VecDeque<StagingSstableInfo>,
    table_watermarks: HashMap<TableId, TableWatermarks>,
}

impl SyncingData {
    fn sync_epoch(&self) -> HummockEpoch {
        *self.epochs.first().expect("non-empty")
    }
}

pub struct SyncedData {
    pub staging_ssts: Vec<StagingSstableInfo>,
    pub table_watermarks: HashMap<TableId, TableWatermarks>,
}

// newer staging sstable info at the front
type SyncedDataState = HummockResult<SyncedData>;

struct UploaderContext {
    pinned_version: PinnedVersion,
    /// When called, it will spawn a task to flush the imm into sst and return the join handle.
    spawn_upload_task: SpawnUploadTask,
    spawn_merging_task: SpawnMergingTask,
    buffer_tracker: BufferTracker,
    /// The number of immutable memtables that will be merged into a new imm.
    /// When the number of imms of a table shard exceeds this threshold, uploader will generate
    /// merging tasks to merge them.
    imm_merge_threshold: usize,

    stats: Arc<HummockStateStoreMetrics>,
}

impl UploaderContext {
    fn new(
        pinned_version: PinnedVersion,
        spawn_upload_task: SpawnUploadTask,
        spawn_merging_task: SpawnMergingTask,
        buffer_tracker: BufferTracker,
        config: &StorageOpts,
        stats: Arc<HummockStateStoreMetrics>,
    ) -> Self {
        UploaderContext {
            pinned_version,
            spawn_upload_task,
            spawn_merging_task,
            buffer_tracker,
            imm_merge_threshold: config.imm_merge_threshold,
            stats,
        }
    }
}

/// An uploader for hummock data.
///
/// Data have 4 sequential stages: unsealed, sealed, syncing, synced.
///
/// The 4 stages are divided by 3 marginal epochs: `max_sealed_epoch`, `max_syncing_epoch`,
/// `max_synced_epoch`. Epochs satisfy the following inequality.
///
/// (epochs of `synced_data`) <= `max_synced_epoch` < (epochs of `syncing_data`) <=
/// `max_syncing_epoch` < (epochs of `sealed_data`) <= `max_sealed_epoch` < (epochs of
/// `unsealed_data`)
///
/// Data are mostly stored in `VecDeque`, and the order stored in the `VecDeque` indicates the data
/// order. Data at the front represents ***newer*** data.
pub struct HummockUploader {
    /// The maximum epoch that is sealed
    max_sealed_epoch: HummockEpoch,
    /// The maximum epoch that has started syncing
    max_syncing_epoch: HummockEpoch,
    /// The maximum epoch that has been synced
    max_synced_epoch: HummockEpoch,

    /// Data that are not sealed yet. `epoch` satisfies `epoch > max_sealed_epoch`.
    unsealed_data: BTreeMap<HummockEpoch, UnsealedEpochData>,

    /// Data that are sealed but not synced yet. `epoch` satisfies
    /// `max_syncing_epoch < epoch <= max_sealed_epoch`.
    sealed_data: SealedData,

    /// Data that has started syncing but not synced yet. `epoch` satisfies
    /// `max_synced_epoch < epoch <= max_syncing_epoch`.
    /// Newer epoch at the front
    syncing_data: VecDeque<SyncingData>,

    /// Data that has been synced already. `epoch` satisfies
    /// `epoch <= max_synced_epoch`.
    synced_data: BTreeMap<HummockEpoch, SyncedDataState>,

    context: UploaderContext,
}

impl HummockUploader {
    pub(crate) fn new(
        state_store_metrics: Arc<HummockStateStoreMetrics>,
        pinned_version: PinnedVersion,
        spawn_upload_task: SpawnUploadTask,
        spawn_merging_task: SpawnMergingTask,
        buffer_tracker: BufferTracker,
        config: &StorageOpts,
    ) -> Self {
        let initial_epoch = pinned_version.version().max_committed_epoch;
        Self {
            max_sealed_epoch: initial_epoch,
            max_syncing_epoch: initial_epoch,
            max_synced_epoch: initial_epoch,
            unsealed_data: Default::default(),
            sealed_data: Default::default(),
            syncing_data: Default::default(),
            synced_data: Default::default(),
            context: UploaderContext::new(
                pinned_version,
                spawn_upload_task,
                spawn_merging_task,
                buffer_tracker,
                config,
                state_store_metrics,
            ),
        }
    }

    #[cfg(test)]
    pub(crate) fn imm_merge_threshold(&self) -> usize {
        self.context.imm_merge_threshold
    }

    pub(crate) fn buffer_tracker(&self) -> &BufferTracker {
        &self.context.buffer_tracker
    }

    pub(crate) fn max_sealed_epoch(&self) -> HummockEpoch {
        self.max_sealed_epoch
    }

    pub(crate) fn max_synced_epoch(&self) -> HummockEpoch {
        self.max_synced_epoch
    }

    pub(crate) fn max_committed_epoch(&self) -> HummockEpoch {
        self.context.pinned_version.max_committed_epoch()
    }

    pub(crate) fn hummock_version(&self) -> &PinnedVersion {
        &self.context.pinned_version
    }

    pub(crate) fn get_synced_data(&self, epoch: HummockEpoch) -> Option<&SyncedDataState> {
        assert!(self.max_committed_epoch() < epoch && epoch <= self.max_synced_epoch);
        self.synced_data.get(&epoch)
    }

    pub(crate) fn add_imm(&mut self, imm: ImmutableMemtable) {
        let epoch = imm.min_epoch();
        assert!(
            epoch > self.max_sealed_epoch,
            "imm epoch {} older than max sealed epoch {}",
            epoch,
            self.max_sealed_epoch
        );
        self.unsealed_data
            .entry(epoch)
            .or_default()
            .imms
            .push_front(imm);
    }

    pub(crate) fn add_table_watermarks(
        &mut self,
        epoch: u64,
        table_id: TableId,
        table_watermarks: Vec<VnodeWatermark>,
        direction: WatermarkDirection,
    ) {
        assert!(
            epoch > self.max_sealed_epoch,
            "imm epoch {} older than max sealed epoch {}",
            epoch,
            self.max_sealed_epoch
        );
        self.unsealed_data
            .entry(epoch)
            .or_default()
            .add_table_watermarks(table_id, table_watermarks, direction);
    }

    pub(crate) fn seal_epoch(&mut self, epoch: HummockEpoch) {
        debug!("epoch {} is sealed", epoch);
        assert!(
            epoch > self.max_sealed_epoch,
            "sealing a sealed epoch {}. {}",
            epoch,
            self.max_sealed_epoch
        );
        self.max_sealed_epoch = epoch;
        let unsealed_data =
            if let Some((&smallest_unsealed_epoch, _)) = self.unsealed_data.first_key_value() {
                assert!(
                    smallest_unsealed_epoch >= epoch,
                    "some epoch {} older than epoch to seal {}",
                    smallest_unsealed_epoch,
                    epoch
                );
                if smallest_unsealed_epoch == epoch {
                    let (_, unsealed_data) = self
                        .unsealed_data
                        .pop_first()
                        .expect("we have checked non-empty");
                    unsealed_data
                } else {
                    debug!("epoch {} to seal has no data", epoch);
                    UnsealedEpochData::default()
                }
            } else {
                debug!("epoch {} to seal has no data", epoch);
<<<<<<< HEAD
            }
        } else {
            debug!("epoch {} to seal has no data", epoch);
        }
        self.buffer_tracker().get_memory_limiter().seal_epoch(epoch);
=======
                UnsealedEpochData::default()
            };
        self.sealed_data.seal_new_epoch(epoch, unsealed_data);
>>>>>>> 1d254979
    }

    pub(crate) fn start_merge_imms(&mut self, sealed_epoch: HummockEpoch) {
        // skip merging if merge threshold is 1
        if self.context.imm_merge_threshold <= 1 {
            return;
        }

        let memory_limiter = self.context.buffer_tracker.get_memory_limiter();
        // scan imms of each table shard to generate merging task
        // when the number of imms exceeds the merge threshold
        for ((table_id, shard_id), imms) in self
            .sealed_data
            .imms_by_table_shard
            .iter_mut()
            .filter(|(_, imms)| imms.len() >= self.context.imm_merge_threshold)
        {
            let imms_to_merge = imms.drain(..).collect_vec();
            let mut value_count = 0;
            let mut imm_size = 0;
            imms_to_merge.iter().for_each(|imm| {
                // ensure imms are sealed
                assert_le!(imm.max_epoch(), sealed_epoch);
                value_count += imm.value_count();
                imm_size += imm.size();
            });

            // acquire memory before generate merge task
            // if acquire memory failed, the task will not be generated
            let memory_sz = (imm_size + value_count * EPOCH_LEN) as u64;
            if let Some(tracker) = memory_limiter.try_require_memory(memory_sz) {
                self.sealed_data
                    .merging_tasks
                    .push_front(MergingImmTask::new(
                        *table_id,
                        *shard_id,
                        imms_to_merge,
                        Some(tracker),
                        &self.context,
                    ));
            } else {
                tracing::warn!(
                    "fail to acqiure memory {} B, skip merging imms for table {}, shard {}",
                    memory_sz,
                    table_id,
                    shard_id
                );
                imms.extend(imms_to_merge);
            }
        }
    }

    pub(crate) fn update_sealed_data(&mut self, merged_imm: &ImmutableMemtable) {
        self.sealed_data.add_merged_imm(merged_imm);
    }

    pub(crate) fn start_sync_epoch(&mut self, epoch: HummockEpoch) {
        debug!("start sync epoch: {}", epoch);
        assert!(
            epoch > self.max_syncing_epoch,
            "the epoch {} has started syncing already: {}",
            epoch,
            self.max_syncing_epoch
        );
        assert_eq!(
            epoch, self.max_sealed_epoch,
            "we must start syncing all the sealed data",
        );

        self.max_syncing_epoch = epoch;

        // flush imms to SST file, the output SSTs will be uploaded to object store
        // return unfinished merging task
        self.sealed_data.flush(&self.context, false);

        let SealedData {
            epochs,
            imms_by_table_shard,
            spilled_data:
                SpilledData {
                    uploading_tasks,
                    uploaded_data,
                },
            table_watermarks,
            ..
        } = self.sealed_data.drain();

        assert!(
            imms_by_table_shard.is_empty(),
            "after flush, imms must be empty"
        );

        assert_eq!(epoch, *epochs.front().expect("non-empty epoch"));

        let try_join_all_upload_task = if uploading_tasks.is_empty() {
            None
        } else {
            Some(try_join_all(uploading_tasks))
        };

        self.syncing_data.push_front(SyncingData {
            epochs: epochs.into_iter().collect(),
            uploading_tasks: try_join_all_upload_task,
            uploaded: uploaded_data,
            table_watermarks,
        });

        self.context
            .stats
            .uploader_syncing_epoch_count
            .set(self.syncing_data.len() as _);
    }

    fn add_synced_data(&mut self, epoch: HummockEpoch, synced_state: SyncedDataState) {
        assert!(
            epoch <= self.max_syncing_epoch,
            "epoch {} that has been synced has not started syncing yet.  previous max syncing epoch {}",
            epoch,
            self.max_syncing_epoch
        );
        assert!(
            epoch > self.max_synced_epoch,
            "epoch {} has been synced. previous max synced epoch: {}",
            epoch,
            self.max_synced_epoch
        );
        self.max_synced_epoch = epoch;
        assert!(self.synced_data.insert(epoch, synced_state).is_none());
    }

    pub(crate) fn update_pinned_version(&mut self, pinned_version: PinnedVersion) {
        assert_ge!(
            pinned_version.max_committed_epoch(),
            self.context.pinned_version.max_committed_epoch()
        );
        let max_committed_epoch = pinned_version.max_committed_epoch();
        self.context.pinned_version = pinned_version;
        self.synced_data
            .retain(|epoch, _| *epoch > max_committed_epoch);
        if self.max_synced_epoch < max_committed_epoch {
            self.max_synced_epoch = max_committed_epoch;
            if let Some(syncing_data) = self.syncing_data.back() {
                // there must not be any syncing data below MCE
                assert_gt!(
                    *syncing_data
                        .epochs
                        .last()
                        .expect("epoch should not be empty"),
                    max_committed_epoch
                );
            }
        }
        if self.max_syncing_epoch < max_committed_epoch {
            self.max_syncing_epoch = max_committed_epoch;
            // there must not be any sealed data below MCE
            if let Some(&epoch) = self.sealed_data.epochs.back() {
                assert_gt!(epoch, max_committed_epoch);
            }
        }
        if self.max_sealed_epoch < max_committed_epoch {
            self.max_sealed_epoch = max_committed_epoch;
            // there must not be any unsealed data below MCE
            if let Some((&epoch, _)) = self.unsealed_data.first_key_value() {
                assert_gt!(epoch, max_committed_epoch);
            }
        }
    }

    pub(crate) fn may_flush(&mut self) {
        if self.context.buffer_tracker.need_more_flush() {
            self.sealed_data.flush(&self.context, true);
        }

        if self.context.buffer_tracker.need_more_flush() {
            // iterate from older epoch to newer epoch
            for unsealed_data in self.unsealed_data.values_mut() {
                unsealed_data.flush(&self.context);
                if !self.context.buffer_tracker.need_more_flush() {
                    break;
                }
            }
        }
    }

    pub(crate) fn clear(&mut self) {
        let max_committed_epoch = self.context.pinned_version.max_committed_epoch();
        self.max_synced_epoch = max_committed_epoch;
        self.max_syncing_epoch = max_committed_epoch;
        self.max_sealed_epoch = max_committed_epoch;
        self.synced_data.clear();
        self.syncing_data.clear();
        self.sealed_data.clear();
        self.unsealed_data.clear();

        self.context.stats.uploader_syncing_epoch_count.set(0);

        // TODO: call `abort` on the uploading task join handle
    }
}

impl HummockUploader {
    /// Poll the syncing task of the syncing data of the oldest epoch. Return `Poll::Ready(None)` if
    /// there is no syncing data.
    fn poll_syncing_task(
        &mut self,
        cx: &mut Context<'_>,
    ) -> Poll<Option<(HummockEpoch, Vec<StagingSstableInfo>)>> {
        // Only poll the oldest epoch if there is any so that the syncing epoch are finished in
        // order
        if let Some(syncing_data) = self.syncing_data.back_mut() {
            // The syncing task has finished
            let result = if let Some(all_tasks) = &mut syncing_data.uploading_tasks {
                ready!(all_tasks.poll_unpin(cx))
            } else {
                Ok(Vec::new())
            };
            let syncing_data = self.syncing_data.pop_back().expect("must exist");
            self.context
                .stats
                .uploader_syncing_epoch_count
                .set(self.syncing_data.len() as _);
            let epoch = syncing_data.sync_epoch();

            let newly_uploaded_sstable_infos = match &result {
                Ok(sstable_infos) => sstable_infos.clone(),
                Err(_) => vec![],
            };

            let result = result.map(|mut sstable_infos| {
                // The newly uploaded `sstable_infos` contains newer data. Therefore,
                // `sstable_infos` at the front
                sstable_infos.extend(syncing_data.uploaded);
                SyncedData {
                    staging_ssts: sstable_infos,
                    table_watermarks: syncing_data.table_watermarks,
                }
            });
            self.add_synced_data(epoch, result);
            Poll::Ready(Some((epoch, newly_uploaded_sstable_infos)))
        } else {
            Poll::Ready(None)
        }
    }

    /// Poll the success of the oldest spilled task of sealed data. Return `Poll::Ready(None)` if
    /// there is no spilling task.
    fn poll_sealed_spill_task(&mut self, cx: &mut Context<'_>) -> Poll<Option<StagingSstableInfo>> {
        self.sealed_data.spilled_data.poll_success_spill(cx)
    }

    /// Poll the success of the oldest spilled task of unsealed data. Return `Poll::Ready(None)` if
    /// there is no spilling task.
    fn poll_unsealed_spill_task(
        &mut self,
        cx: &mut Context<'_>,
    ) -> Poll<Option<StagingSstableInfo>> {
        // iterator from older epoch to new epoch so that the spill task are finished in epoch order
        for unsealed_data in self.unsealed_data.values_mut() {
            // if None, there is no spilling task. Search for the unsealed data of the next epoch in
            // the next iteration.
            if let Some(sstable_info) = ready!(unsealed_data.spilled_data.poll_success_spill(cx)) {
                return Poll::Ready(Some(sstable_info));
            }
        }
        Poll::Ready(None)
    }

    fn poll_sealed_merge_imm_task(
        &mut self,
        cx: &mut Context<'_>,
    ) -> Poll<Option<MergeImmTaskOutput>> {
        let poll_ret = self.sealed_data.poll_success_merge_imm(cx);
        if let Poll::Ready(Some(output)) = &poll_ret {
            let table_id_label = output.table_id.to_string();

            // monitor finished task
            self.context
                .stats
                .merge_imm_task_counts
                .with_label_values(&[table_id_label.as_str()])
                .inc();
            // monitor merge imm memory size
            // we should also add up the size of EPOCH stored in each entry
            self.context
                .stats
                .merge_imm_batch_memory_sz
                .with_label_values(&[table_id_label.as_str()])
                .inc_by(
                    (output.merged_imm.size() + output.merged_imm.value_count() * EPOCH_LEN) as _,
                );
        }
        poll_ret
    }
}

pub(crate) enum UploaderEvent {
    // staging sstable info of newer data comes first
    SyncFinish(HummockEpoch, Vec<StagingSstableInfo>),
    DataSpilled(StagingSstableInfo),
    ImmMerged(MergeImmTaskOutput),
}

impl HummockUploader {
    pub(crate) fn next_event(&mut self) -> impl Future<Output = UploaderEvent> + '_ {
        poll_fn(|cx| {
            if let Some((epoch, newly_uploaded_sstables)) = ready!(self.poll_syncing_task(cx)) {
                return Poll::Ready(UploaderEvent::SyncFinish(epoch, newly_uploaded_sstables));
            }

            if let Some(sstable_info) = ready!(self.poll_sealed_spill_task(cx)) {
                return Poll::Ready(UploaderEvent::DataSpilled(sstable_info));
            }

            if let Some(sstable_info) = ready!(self.poll_unsealed_spill_task(cx)) {
                return Poll::Ready(UploaderEvent::DataSpilled(sstable_info));
            }

            if let Some(merge_output) = ready!(self.poll_sealed_merge_imm_task(cx)) {
                // add the merged imm into sealed data
                self.update_sealed_data(&merge_output.merged_imm);
                return Poll::Ready(UploaderEvent::ImmMerged(merge_output));
            }
            Poll::Pending
        })
    }
}

#[cfg(test)]
mod tests {
    use std::collections::{HashMap, VecDeque};
    use std::future::{poll_fn, Future};
    use std::ops::Deref;
    use std::sync::atomic::AtomicUsize;
    use std::sync::atomic::Ordering::SeqCst;
    use std::sync::Arc;
    use std::task::Poll;
    use std::time::Duration;

    use bytes::Bytes;
    use futures::future::BoxFuture;
    use futures::FutureExt;
    use prometheus::core::GenericGauge;
    use risingwave_common::catalog::TableId;
    use risingwave_common::util::epoch::{test_epoch, EpochExt};
    use risingwave_hummock_sdk::key::{FullKey, TableKey};
    use risingwave_hummock_sdk::version::HummockVersion;
    use risingwave_hummock_sdk::{HummockEpoch, LocalSstableInfo};
    use risingwave_pb::hummock::{KeyRange, SstableInfo};
    use spin::Mutex;
    use tokio::spawn;
    use tokio::sync::mpsc::unbounded_channel;
    use tokio::sync::oneshot;
    use tokio::task::yield_now;

    use crate::hummock::compactor::CompactionExecutor;
    use crate::hummock::event_handler::hummock_event_handler::BufferTracker;
    use crate::hummock::event_handler::uploader::{
        default_spawn_merging_task, HummockUploader, MergingImmTask, UploadTaskInfo,
        UploadTaskOutput, UploadTaskPayload, UploaderContext, UploaderEvent, UploadingTask,
    };
    use crate::hummock::event_handler::LocalInstanceId;
    use crate::hummock::iterator::test_utils::{
        iterator_test_table_key_of, transform_shared_buffer,
    };
    use crate::hummock::local_version::pinned_version::PinnedVersion;
    use crate::hummock::shared_buffer::shared_buffer_batch::SharedBufferBatch;
    use crate::hummock::value::HummockValue;
    use crate::hummock::{HummockError, HummockResult, MemoryLimiter};
    use crate::mem_table::{ImmId, ImmutableMemtable};
    use crate::monitor::HummockStateStoreMetrics;
    use crate::opts::StorageOpts;
    use crate::storage_value::StorageValue;

    const INITIAL_EPOCH: HummockEpoch = test_epoch(5);
    const TEST_TABLE_ID: TableId = TableId { table_id: 233 };

    pub trait UploadOutputFuture =
        Future<Output = HummockResult<UploadTaskOutput>> + Send + 'static;
    pub trait UploadFn<Fut: UploadOutputFuture> =
        Fn(UploadTaskPayload, UploadTaskInfo) -> Fut + Send + Sync + 'static;

    fn test_hummock_version(epoch: HummockEpoch) -> HummockVersion {
        HummockVersion {
            id: epoch,
            levels: Default::default(),
            max_committed_epoch: epoch,
            safe_epoch: 0,
            table_watermarks: HashMap::new(),
        }
    }

    fn initial_pinned_version() -> PinnedVersion {
        PinnedVersion::new(test_hummock_version(INITIAL_EPOCH), unbounded_channel().0)
    }

    fn dummy_table_key() -> Vec<u8> {
        vec![b't', b'e', b's', b't']
    }

    async fn gen_imm_with_limiter(
        epoch: HummockEpoch,
        limiter: Option<&MemoryLimiter>,
    ) -> ImmutableMemtable {
        let sorted_items = SharedBufferBatch::build_shared_buffer_item_batches(vec![(
            TableKey(Bytes::from(dummy_table_key())),
            StorageValue::new_delete(),
        )]);
        let size = SharedBufferBatch::measure_batch_size(&sorted_items);
        let tracker = match limiter {
            Some(limiter) => Some(limiter.require_memory(size as u64).await),
            None => None,
        };
        SharedBufferBatch::build_shared_buffer_batch(
            epoch,
            0,
            sorted_items,
            size,
            TEST_TABLE_ID,
            LocalInstanceId::default(),
            tracker,
        )
    }

    async fn gen_imm(epoch: HummockEpoch) -> ImmutableMemtable {
        gen_imm_with_limiter(epoch, None).await
    }

    fn gen_sstable_info(
        start_epoch: HummockEpoch,
        end_epoch: HummockEpoch,
    ) -> Vec<LocalSstableInfo> {
        let start_full_key = FullKey::new(TEST_TABLE_ID, TableKey(dummy_table_key()), start_epoch);
        let end_full_key = FullKey::new(TEST_TABLE_ID, TableKey(dummy_table_key()), end_epoch);
        let gen_sst_object_id = (start_epoch << 8) + end_epoch;
        vec![LocalSstableInfo::for_test(SstableInfo {
            object_id: gen_sst_object_id,
            sst_id: gen_sst_object_id,
            key_range: Some(KeyRange {
                left: start_full_key.encode(),
                right: end_full_key.encode(),
                right_exclusive: true,
            }),
            table_ids: vec![TEST_TABLE_ID.table_id],
            ..Default::default()
        })]
    }

    fn test_uploader_context<F, Fut>(upload_fn: F) -> UploaderContext
    where
        Fut: UploadOutputFuture,
        F: UploadFn<Fut>,
    {
        let config = StorageOpts::default();
        let compaction_executor = Arc::new(CompactionExecutor::new(None));
        UploaderContext::new(
            initial_pinned_version(),
            Arc::new(move |payload, task_info| spawn(upload_fn(payload, task_info))),
            default_spawn_merging_task(compaction_executor, None),
            BufferTracker::for_test(),
            &config,
            Arc::new(HummockStateStoreMetrics::unused()),
        )
    }

    fn test_uploader<F, Fut>(upload_fn: F) -> HummockUploader
    where
        Fut: UploadOutputFuture,
        F: UploadFn<Fut>,
    {
        let config = StorageOpts {
            imm_merge_threshold: 4,
            ..Default::default()
        };
        let compaction_executor = Arc::new(CompactionExecutor::new(None));
        HummockUploader::new(
            Arc::new(HummockStateStoreMetrics::unused()),
            initial_pinned_version(),
            Arc::new(move |payload, task_info| spawn(upload_fn(payload, task_info))),
            default_spawn_merging_task(compaction_executor, None),
            BufferTracker::for_test(),
            &config,
        )
    }

    fn dummy_success_upload_output() -> Vec<LocalSstableInfo> {
        gen_sstable_info(INITIAL_EPOCH, INITIAL_EPOCH)
    }

    #[allow(clippy::unused_async)]
    async fn dummy_success_upload_future(
        _: UploadTaskPayload,
        _: UploadTaskInfo,
    ) -> HummockResult<UploadTaskOutput> {
        Ok(UploadTaskOutput {
            ssts: dummy_success_upload_output(),
            wait_poll_timer: None,
        })
    }

    #[allow(clippy::unused_async)]
    async fn dummy_fail_upload_future(
        _: UploadTaskPayload,
        _: UploadTaskInfo,
    ) -> HummockResult<UploadTaskOutput> {
        Err(HummockError::other("failed"))
    }

    #[tokio::test]
    pub async fn test_uploading_task_future() {
        let uploader_context = test_uploader_context(dummy_success_upload_future);

        let imm = gen_imm(INITIAL_EPOCH).await;
        let imm_size = imm.size();
        let imm_id = imm.batch_id();
        let task = UploadingTask::new(vec![imm], &uploader_context);
        assert_eq!(imm_size, task.task_info.task_size);
        assert_eq!(vec![imm_id], task.task_info.imm_ids);
        assert_eq!(vec![INITIAL_EPOCH], task.task_info.epochs);
        let output = task.await.unwrap();
        assert_eq!(output.sstable_infos(), &dummy_success_upload_output());
        assert_eq!(imm_size, output.imm_size());
        assert_eq!(&vec![imm_id], output.imm_ids());
        assert_eq!(&vec![INITIAL_EPOCH], output.epochs());

        let uploader_context = test_uploader_context(dummy_fail_upload_future);
        let task = UploadingTask::new(vec![gen_imm(INITIAL_EPOCH).await], &uploader_context);
        let _ = task.await.unwrap_err();
    }

    #[tokio::test]
    pub async fn test_uploading_task_poll_result() {
        let uploader_context = test_uploader_context(dummy_success_upload_future);
        let mut task = UploadingTask::new(vec![gen_imm(INITIAL_EPOCH).await], &uploader_context);
        let output = poll_fn(|cx| task.poll_result(cx)).await.unwrap();
        assert_eq!(output.sstable_infos(), &dummy_success_upload_output());

        let uploader_context = test_uploader_context(dummy_fail_upload_future);
        let mut task = UploadingTask::new(vec![gen_imm(INITIAL_EPOCH).await], &uploader_context);
        let _ = poll_fn(|cx| task.poll_result(cx)).await.unwrap_err();
    }

    #[tokio::test]
    async fn test_uploading_task_poll_ok_with_retry() {
        let run_count = Arc::new(AtomicUsize::new(0));
        let fail_num = 10;
        let run_count_clone = run_count.clone();
        let uploader_context = test_uploader_context(move |payload, info| {
            let run_count = run_count.clone();
            async move {
                // fail in the first `fail_num` run, and success at the end
                let ret = if run_count.load(SeqCst) < fail_num {
                    Err(HummockError::other("fail"))
                } else {
                    dummy_success_upload_future(payload, info).await
                };
                run_count.fetch_add(1, SeqCst);
                ret
            }
        });
        let mut task = UploadingTask::new(vec![gen_imm(INITIAL_EPOCH).await], &uploader_context);
        let output = poll_fn(|cx| task.poll_ok_with_retry(cx)).await;
        assert_eq!(fail_num + 1, run_count_clone.load(SeqCst));
        assert_eq!(output.sstable_infos(), &dummy_success_upload_output());
    }

    #[tokio::test]
    async fn test_uploader_basic() {
        let mut uploader = test_uploader(dummy_success_upload_future);
        let epoch1 = INITIAL_EPOCH.next_epoch();
        let imm = gen_imm(epoch1).await;
        uploader.add_imm(imm.clone());
        assert_eq!(1, uploader.unsealed_data.len());
        assert_eq!(
            epoch1 as HummockEpoch,
            *uploader.unsealed_data.first_key_value().unwrap().0
        );
        assert_eq!(
            1,
            uploader
                .unsealed_data
                .first_key_value()
                .unwrap()
                .1
                .imms
                .len()
        );
        uploader.seal_epoch(epoch1);
        assert_eq!(epoch1, uploader.max_sealed_epoch);
        assert!(uploader.unsealed_data.is_empty());
        assert_eq!(1, uploader.sealed_data.imm_count());

        uploader.start_sync_epoch(epoch1);
        assert_eq!(epoch1 as HummockEpoch, uploader.max_syncing_epoch);
        assert_eq!(0, uploader.sealed_data.imm_count());
        assert!(uploader.sealed_data.spilled_data.is_empty());
        assert_eq!(1, uploader.syncing_data.len());
        let syncing_data = uploader.syncing_data.front().unwrap();
        assert_eq!(epoch1 as HummockEpoch, syncing_data.sync_epoch());
        assert!(syncing_data.uploaded.is_empty());
        assert!(syncing_data.uploading_tasks.is_some());

        match uploader.next_event().await {
            UploaderEvent::SyncFinish(finished_epoch, ssts) => {
                assert_eq!(epoch1, finished_epoch);
                assert_eq!(1, ssts.len());
                let staging_sst = ssts.first().unwrap();
                assert_eq!(&vec![epoch1], staging_sst.epochs());
                assert_eq!(&vec![imm.batch_id()], staging_sst.imm_ids());
                assert_eq!(&dummy_success_upload_output(), staging_sst.sstable_infos());
            }
            _ => unreachable!(),
        };
        assert_eq!(epoch1, uploader.max_synced_epoch());
        let synced_data = uploader.get_synced_data(epoch1).unwrap();
        let ssts = &synced_data.as_ref().unwrap().staging_ssts;
        assert_eq!(1, ssts.len());
        let staging_sst = ssts.first().unwrap();
        assert_eq!(&vec![epoch1], staging_sst.epochs());
        assert_eq!(&vec![imm.batch_id()], staging_sst.imm_ids());
        assert_eq!(&dummy_success_upload_output(), staging_sst.sstable_infos());

        let new_pinned_version = uploader
            .context
            .pinned_version
            .new_pin_version(test_hummock_version(epoch1));
        uploader.update_pinned_version(new_pinned_version);
        assert!(uploader.synced_data.is_empty());
        assert_eq!(epoch1, uploader.max_committed_epoch());
    }

    #[tokio::test]
    async fn test_uploader_merge_imms_without_flush() {
        let mut uploader = test_uploader(dummy_success_upload_future);
        let mut all_imms = VecDeque::new();
        // assume a chckpoint consists of 11 epochs
        let ckpt_intervals = 11;
        let imm_merge_threshold: usize = uploader.imm_merge_threshold();

        // For each epoch, we gen imm for 2 shards and add them to uploader and seal the epoch
        // afterward. check uploader's state after each epoch has been sealed
        // When we get IMM_MERGE_THRESHOLD epochs, there should be merging task started for sealed
        // data. Then we await the merging task and check the uploader's state again.
        let mut merged_imms = VecDeque::new();

        let mut epoch = INITIAL_EPOCH;
        for i in 1..=ckpt_intervals {
            epoch.inc_epoch();
            let mut imm1 = gen_imm(epoch).await;
            let mut imm2 = gen_imm(epoch).await;

            imm1.instance_id = 1 as LocalInstanceId;
            imm2.instance_id = 2 as LocalInstanceId;

            uploader.add_imm(imm1.clone());
            uploader.add_imm(imm2.clone());

            // newer imm comes in front
            all_imms.push_front(imm1);
            all_imms.push_front(imm2);

            uploader.seal_epoch(epoch);

            assert_eq!(epoch, uploader.max_sealed_epoch);
            // check sealed data has two imms
            let imms_by_epoch = uploader.sealed_data.imms_by_epoch();
            if let Some((e, imms)) = imms_by_epoch.last_key_value()
                && *e == epoch
            {
                assert_eq!(2, imms.len());
            }

            let epoch_cnt = i;

            if epoch_cnt < imm_merge_threshold {
                assert!(uploader.sealed_data.merging_tasks.is_empty());
                assert!(uploader.sealed_data.spilled_data.is_empty());
                assert_eq!(epoch_cnt, uploader.sealed_data.epochs.len());
            } else {
                assert_eq!(epoch_cnt, uploader.sealed_data.epochs.len());

                let unmerged_imm_cnt: usize = epoch_cnt - imm_merge_threshold * merged_imms.len();

                if unmerged_imm_cnt < imm_merge_threshold {
                    continue;
                }

                let imms_by_shard = &mut uploader.sealed_data.imms_by_table_shard;
                // check shard 1
                if let Some(imms) = imms_by_shard.get(&(TEST_TABLE_ID, 1 as LocalInstanceId)) {
                    assert_eq!(imm_merge_threshold, imms.len());
                }

                // check shard 2
                if let Some(imms) = imms_by_shard.get(&(TEST_TABLE_ID, 2 as LocalInstanceId)) {
                    assert_eq!(imm_merge_threshold, imms.len());
                }

                // we have enough sealed imms, start merging task
                println!("start merging task for epoch {}", epoch);
                uploader.start_merge_imms(epoch);
                assert!(!uploader.sealed_data.merging_tasks.is_empty());
                assert!(uploader.sealed_data.spilled_data.is_empty());

                // check after generate merging task
                if let Some(imms) = uploader
                    .sealed_data
                    .imms_by_table_shard
                    .get(&(TEST_TABLE_ID, 1 as LocalInstanceId))
                {
                    assert_eq!(0, imms.len());
                }
                if let Some(imms) = uploader
                    .sealed_data
                    .imms_by_table_shard
                    .get(&(TEST_TABLE_ID, 2 as LocalInstanceId))
                {
                    assert_eq!(0, imms.len());
                }

                // poll the merging task and check the result
                match uploader.next_event().await {
                    UploaderEvent::ImmMerged(output) => {
                        println!("merging task success for epoch {}", epoch);
                        merged_imms.push_front(output.merged_imm);
                    }
                    _ => unreachable!(),
                };
            }
        }
    }

    #[tokio::test]
    async fn test_uploader_empty_epoch() {
        let mut uploader = test_uploader(dummy_success_upload_future);
        let epoch1 = INITIAL_EPOCH.next_epoch();
        let epoch2 = epoch1.next_epoch();
        let imm = gen_imm(epoch2).await;
        // epoch1 is empty while epoch2 is not. Going to seal empty epoch1.
        uploader.add_imm(imm);
        uploader.seal_epoch(epoch1);
        assert_eq!(epoch1, uploader.max_sealed_epoch);

        uploader.start_sync_epoch(epoch1);
        assert_eq!(epoch1, uploader.max_syncing_epoch);

        match uploader.next_event().await {
            UploaderEvent::SyncFinish(finished_epoch, ssts) => {
                assert_eq!(epoch1, finished_epoch);
                assert!(ssts.is_empty());
            }
            _ => unreachable!(),
        };
        assert_eq!(epoch1, uploader.max_synced_epoch());
        let new_pinned_version = uploader
            .context
            .pinned_version
            .new_pin_version(test_hummock_version(epoch1));
        uploader.update_pinned_version(new_pinned_version);
        assert!(uploader.synced_data.is_empty());
        assert_eq!(epoch1, uploader.max_committed_epoch());
    }

    #[tokio::test]
    async fn test_drop_success_merging_task() {
        let table_id = TableId { table_id: 1004 };
        let shared_buffer_items1: Vec<(Vec<u8>, HummockValue<Bytes>)> = vec![
            (
                iterator_test_table_key_of(1),
                HummockValue::put(Bytes::from("value1")),
            ),
            (
                iterator_test_table_key_of(2),
                HummockValue::put(Bytes::from("value2")),
            ),
            (
                iterator_test_table_key_of(3),
                HummockValue::put(Bytes::from("value3")),
            ),
        ];
        let epoch = test_epoch(1);
        let imm1 = SharedBufferBatch::for_test(
            transform_shared_buffer(shared_buffer_items1.clone()),
            epoch,
            table_id,
        );
        let shared_buffer_items2: Vec<(Vec<u8>, HummockValue<Bytes>)> = vec![
            (
                iterator_test_table_key_of(1),
                HummockValue::put(Bytes::from("value12")),
            ),
            (
                iterator_test_table_key_of(2),
                HummockValue::put(Bytes::from("value22")),
            ),
            (
                iterator_test_table_key_of(3),
                HummockValue::put(Bytes::from("value32")),
            ),
        ];
        let epoch = test_epoch(2);
        let imm2 = SharedBufferBatch::for_test(
            transform_shared_buffer(shared_buffer_items2.clone()),
            epoch,
            table_id,
        );

        let shared_buffer_items3: Vec<(Vec<u8>, HummockValue<Bytes>)> = vec![
            (
                iterator_test_table_key_of(1),
                HummockValue::put(Bytes::from("value13")),
            ),
            (
                iterator_test_table_key_of(2),
                HummockValue::put(Bytes::from("value23")),
            ),
            (
                iterator_test_table_key_of(3),
                HummockValue::put(Bytes::from("value33")),
            ),
        ];
        let epoch = test_epoch(3);
        let imm3 = SharedBufferBatch::for_test(
            transform_shared_buffer(shared_buffer_items3.clone()),
            epoch,
            table_id,
        );

        // newer data comes first
        let imms = vec![imm3, imm2, imm1];
        let context = test_uploader_context(dummy_success_upload_future);
        let mut task = MergingImmTask::new(table_id, 0, imms, None, &context);
        let sleep = tokio::time::sleep(Duration::from_millis(500));
        tokio::select! {
            _ = sleep => {
                println!("sleep timeout")
            }
            imm = &mut task => {
                println!("merging task success");
                assert_eq!(table_id, imm.table_id);
                assert_eq!(9, imm.value_count());
            }
        }
        task.join_handle.abort();
        println!("merging task abort success");
    }

    #[tokio::test]
    async fn test_uploader_poll_empty() {
        let mut uploader = test_uploader(dummy_success_upload_future);
        assert!(poll_fn(|cx| uploader.poll_syncing_task(cx)).await.is_none());
        assert!(poll_fn(|cx| uploader.poll_sealed_spill_task(cx))
            .await
            .is_none());
        assert!(poll_fn(|cx| uploader.poll_unsealed_spill_task(cx))
            .await
            .is_none());
    }

    #[tokio::test]
    async fn test_uploader_empty_advance_mce() {
        let mut uploader = test_uploader(dummy_success_upload_future);
        let initial_pinned_version = uploader.context.pinned_version.clone();
        let epoch1 = INITIAL_EPOCH.next_epoch();
        let epoch2 = epoch1.next_epoch();
        let epoch3 = epoch2.next_epoch();
        let epoch4 = epoch3.next_epoch();
        let epoch5 = epoch4.next_epoch();
        let epoch6 = epoch5.next_epoch();
        let version1 = initial_pinned_version.new_pin_version(test_hummock_version(epoch1));
        let version2 = initial_pinned_version.new_pin_version(test_hummock_version(epoch2));
        let version3 = initial_pinned_version.new_pin_version(test_hummock_version(epoch3));
        let version4 = initial_pinned_version.new_pin_version(test_hummock_version(epoch4));
        let version5 = initial_pinned_version.new_pin_version(test_hummock_version(epoch5));
        uploader.update_pinned_version(version1);
        assert_eq!(epoch1, uploader.max_synced_epoch);
        assert_eq!(epoch1, uploader.max_syncing_epoch);
        assert_eq!(epoch1, uploader.max_sealed_epoch);

        uploader.add_imm(gen_imm(epoch6).await);
        uploader.update_pinned_version(version2);
        assert_eq!(epoch2, uploader.max_synced_epoch);
        assert_eq!(epoch2, uploader.max_syncing_epoch);
        assert_eq!(epoch2, uploader.max_sealed_epoch);

        uploader.seal_epoch(epoch6);
        assert_eq!(epoch6, uploader.max_sealed_epoch);
        uploader.update_pinned_version(version3);
        assert_eq!(epoch3, uploader.max_synced_epoch);
        assert_eq!(epoch3, uploader.max_syncing_epoch);
        assert_eq!(epoch6, uploader.max_sealed_epoch);

        uploader.start_sync_epoch(epoch6);
        assert_eq!(epoch6, uploader.max_syncing_epoch);
        uploader.update_pinned_version(version4);
        assert_eq!(epoch4, uploader.max_synced_epoch);
        assert_eq!(epoch6, uploader.max_syncing_epoch);
        assert_eq!(epoch6, uploader.max_sealed_epoch);

        match uploader.next_event().await {
            UploaderEvent::SyncFinish(epoch, _) => {
                assert_eq!(epoch6, epoch);
            }
            UploaderEvent::DataSpilled(_) => unreachable!(),
            UploaderEvent::ImmMerged(_) => unreachable!(),
        }
        uploader.update_pinned_version(version5);
        assert_eq!(epoch6, uploader.max_synced_epoch);
        assert_eq!(epoch6, uploader.max_syncing_epoch);
        assert_eq!(epoch6, uploader.max_sealed_epoch);
    }

    fn prepare_uploader_order_test() -> (
        BufferTracker,
        HummockUploader,
        impl Fn(Vec<ImmId>) -> (BoxFuture<'static, ()>, oneshot::Sender<()>),
    ) {
        // flush threshold is 0. Flush anyway
        let buffer_tracker = BufferTracker::new(
            usize::MAX,
            0,
            100,
            GenericGauge::new("test", "test").unwrap(),
        );
        // (the started task send the imm ids of payload, the started task wait for finish notify)
        #[allow(clippy::type_complexity)]
        let task_notifier_holder: Arc<
            Mutex<VecDeque<(oneshot::Sender<UploadTaskInfo>, oneshot::Receiver<()>)>>,
        > = Arc::new(Mutex::new(VecDeque::new()));

        let new_task_notifier = {
            let task_notifier_holder = task_notifier_holder.clone();
            move |imm_ids: Vec<ImmId>| {
                let (start_tx, start_rx) = oneshot::channel();
                let (finish_tx, finish_rx) = oneshot::channel();
                task_notifier_holder
                    .lock()
                    .push_front((start_tx, finish_rx));
                let await_start_future = async move {
                    let task_info = start_rx.await.unwrap();
                    assert_eq!(imm_ids, task_info.imm_ids);
                }
                .boxed();
                (await_start_future, finish_tx)
            }
        };

        let config = StorageOpts::default();
        let compaction_executor = Arc::new(CompactionExecutor::new(None));
        let uploader = HummockUploader::new(
            Arc::new(HummockStateStoreMetrics::unused()),
            initial_pinned_version(),
            Arc::new({
                move |_: UploadTaskPayload, task_info: UploadTaskInfo| {
                    let task_notifier_holder = task_notifier_holder.clone();
                    let (start_tx, finish_rx) = task_notifier_holder.lock().pop_back().unwrap();
                    let start_epoch = *task_info.epochs.last().unwrap();
                    let end_epoch = *task_info.epochs.first().unwrap();
                    assert!(end_epoch >= start_epoch);
                    spawn(async move {
                        let ssts = gen_sstable_info(start_epoch, end_epoch);
                        start_tx.send(task_info).unwrap();
                        finish_rx.await.unwrap();
                        Ok(UploadTaskOutput {
                            ssts,
                            wait_poll_timer: None,
                        })
                    })
                }
            }),
            default_spawn_merging_task(compaction_executor, None),
            buffer_tracker.clone(),
            &config,
        );
        (buffer_tracker, uploader, new_task_notifier)
    }

    async fn assert_uploader_pending(uploader: &mut HummockUploader) {
        for _ in 0..10 {
            yield_now().await;
        }
        assert!(
            poll_fn(|cx| Poll::Ready(uploader.next_event().poll_unpin(cx)))
                .await
                .is_pending()
        )
    }

    #[tokio::test]
    async fn test_uploader_finish_in_order() {
        let (buffer_tracker, mut uploader, new_task_notifier) = prepare_uploader_order_test();

        let epoch1 = INITIAL_EPOCH.next_epoch();
        let epoch2 = epoch1.next_epoch();
        let memory_limiter = buffer_tracker.get_memory_limiter().clone();
        let memory_limiter = Some(memory_limiter.deref());

        // imm2 contains data in newer epoch, but added first
        let imm2 = gen_imm_with_limiter(epoch2, memory_limiter).await;
        uploader.add_imm(imm2.clone());
        let imm1_1 = gen_imm_with_limiter(epoch1, memory_limiter).await;
        uploader.add_imm(imm1_1.clone());
        let imm1_2 = gen_imm_with_limiter(epoch1, memory_limiter).await;
        uploader.add_imm(imm1_2.clone());

        // imm1 will be spilled first
        let (await_start1, finish_tx1) =
            new_task_notifier(vec![imm1_2.batch_id(), imm1_1.batch_id()]);
        let (await_start2, finish_tx2) = new_task_notifier(vec![imm2.batch_id()]);
        uploader.may_flush();
        await_start1.await;
        await_start2.await;

        assert_uploader_pending(&mut uploader).await;

        finish_tx2.send(()).unwrap();
        assert_uploader_pending(&mut uploader).await;

        finish_tx1.send(()).unwrap();
        if let UploaderEvent::DataSpilled(sst) = uploader.next_event().await {
            assert_eq!(&vec![imm1_2.batch_id(), imm1_1.batch_id()], sst.imm_ids());
            assert_eq!(&vec![epoch1], sst.epochs());
        } else {
            unreachable!("")
        }

        if let UploaderEvent::DataSpilled(sst) = uploader.next_event().await {
            assert_eq!(&vec![imm2.batch_id()], sst.imm_ids());
            assert_eq!(&vec![epoch2], sst.epochs());
        } else {
            unreachable!("")
        }

        let imm1_3 = gen_imm_with_limiter(epoch1, memory_limiter).await;
        uploader.add_imm(imm1_3.clone());
        let (await_start1_3, finish_tx1_3) = new_task_notifier(vec![imm1_3.batch_id()]);
        uploader.may_flush();
        await_start1_3.await;
        let imm1_4 = gen_imm_with_limiter(epoch1, memory_limiter).await;
        uploader.add_imm(imm1_4.clone());
        let (await_start1_4, finish_tx1_4) = new_task_notifier(vec![imm1_4.batch_id()]);
        uploader.seal_epoch(epoch1);
        uploader.start_sync_epoch(epoch1);
        await_start1_4.await;

        uploader.seal_epoch(epoch2);

        // current uploader state:
        // unsealed: empty
        // sealed: epoch2: uploaded sst([imm2])
        // syncing: epoch1: uploading: [imm1_4], [imm1_3], uploaded: sst([imm1_2, imm1_1])

        let epoch3 = epoch2.next_epoch();
        let imm3_1 = gen_imm_with_limiter(epoch3, memory_limiter).await;
        uploader.add_imm(imm3_1.clone());
        let (await_start3_1, finish_tx3_1) = new_task_notifier(vec![imm3_1.batch_id()]);
        uploader.may_flush();
        await_start3_1.await;
        let imm3_2 = gen_imm_with_limiter(epoch3, memory_limiter).await;
        uploader.add_imm(imm3_2.clone());
        let (await_start3_2, finish_tx3_2) = new_task_notifier(vec![imm3_2.batch_id()]);
        uploader.may_flush();
        await_start3_2.await;
        let imm3_3 = gen_imm_with_limiter(epoch3, memory_limiter).await;
        uploader.add_imm(imm3_3.clone());

        // current uploader state:
        // unsealed: epoch3: imm: imm3_3, uploading: [imm3_2], [imm3_1]
        // sealed: uploaded sst([imm2])
        // syncing: epoch1: uploading: [imm1_4], [imm1_3], uploaded: sst([imm1_2, imm1_1])

        let epoch4 = epoch3.next_epoch();
        let imm4 = gen_imm_with_limiter(epoch4, memory_limiter).await;
        uploader.add_imm(imm4.clone());
        assert_uploader_pending(&mut uploader).await;

        // current uploader state:
        // unsealed: epoch3: imm: imm3_3, uploading: [imm3_2], [imm3_1]
        //           epoch4: imm: imm4
        // sealed: uploaded sst([imm2])
        // syncing: epoch1: uploading: [imm1_4], [imm1_3], uploaded: sst([imm1_2, imm1_1])

        finish_tx3_1.send(()).unwrap();
        assert_uploader_pending(&mut uploader).await;
        finish_tx1_4.send(()).unwrap();
        assert_uploader_pending(&mut uploader).await;
        finish_tx1_3.send(()).unwrap();

        if let UploaderEvent::SyncFinish(epoch, newly_upload_sst) = uploader.next_event().await {
            assert_eq!(epoch1, epoch);
            assert_eq!(2, newly_upload_sst.len());
            assert_eq!(&vec![imm1_4.batch_id()], newly_upload_sst[0].imm_ids());
            assert_eq!(&vec![imm1_3.batch_id()], newly_upload_sst[1].imm_ids());
        } else {
            unreachable!("should be sync finish");
        }
        assert_eq!(epoch1, uploader.max_synced_epoch);
        let synced_data1 = &uploader
            .get_synced_data(epoch1)
            .unwrap()
            .as_ref()
            .unwrap()
            .staging_ssts;
        assert_eq!(3, synced_data1.len());
        assert_eq!(&vec![imm1_4.batch_id()], synced_data1[0].imm_ids());
        assert_eq!(&vec![imm1_3.batch_id()], synced_data1[1].imm_ids());
        assert_eq!(
            &vec![imm1_2.batch_id(), imm1_1.batch_id()],
            synced_data1[2].imm_ids()
        );

        // current uploader state:
        // unsealed: epoch3: imm: imm3_3, uploading: [imm3_2], [imm3_1]
        //           epoch4: imm: imm4
        // sealed: uploaded sst([imm2])
        // syncing: empty
        // synced: epoch1: sst([imm1_4]), sst([imm1_3]), sst([imm1_2, imm1_1])

        uploader.start_sync_epoch(epoch2);
        if let UploaderEvent::SyncFinish(epoch, newly_upload_sst) = uploader.next_event().await {
            assert_eq!(epoch2, epoch);
            assert!(newly_upload_sst.is_empty());
        } else {
            unreachable!("should be sync finish");
        }
        assert_eq!(epoch2, uploader.max_synced_epoch);
        let synced_data2 = &uploader
            .get_synced_data(epoch2)
            .unwrap()
            .as_ref()
            .unwrap()
            .staging_ssts;
        assert_eq!(1, synced_data2.len());
        assert_eq!(&vec![imm2.batch_id()], synced_data2[0].imm_ids());

        // current uploader state:
        // unsealed: epoch3: imm: imm3_3, uploading: [imm3_2], [imm3_1]
        //           epoch4: imm: imm4
        // sealed: empty
        // syncing: empty
        // synced: epoch1: sst([imm1_4]), sst([imm1_3]), sst([imm1_2, imm1_1])
        //         epoch2: sst([imm2])

        uploader.seal_epoch(epoch3);
        if let UploaderEvent::DataSpilled(sst) = uploader.next_event().await {
            assert_eq!(&vec![imm3_1.batch_id()], sst.imm_ids());
        } else {
            unreachable!("should be data spilled");
        }

        // current uploader state:
        // unsealed: epoch4: imm: imm4
        // sealed: imm: imm3_3, uploading: [imm3_2], uploaded: sst([imm3_1])
        // syncing: empty
        // synced: epoch1: sst([imm1_4]), sst([imm1_3]), sst([imm1_2, imm1_1])
        //         epoch2: sst([imm2])

        uploader.seal_epoch(epoch4);
        let (await_start4_with_3_3, finish_tx4_with_3_3) =
            new_task_notifier(vec![imm4.batch_id(), imm3_3.batch_id()]);
        uploader.start_sync_epoch(epoch4);
        await_start4_with_3_3.await;

        // current uploader state:
        // unsealed: empty
        // sealed: empty
        // syncing: epoch4: uploading: [imm4, imm3_3], [imm3_2], uploaded: sst([imm3_1])
        // synced: epoch1: sst([imm1_4]), sst([imm1_3]), sst([imm1_2, imm1_1])
        //         epoch2: sst([imm2])

        assert_uploader_pending(&mut uploader).await;
        finish_tx3_2.send(()).unwrap();
        assert_uploader_pending(&mut uploader).await;
        finish_tx4_with_3_3.send(()).unwrap();

        if let UploaderEvent::SyncFinish(epoch, newly_upload_sst) = uploader.next_event().await {
            assert_eq!(epoch4, epoch);
            assert_eq!(2, newly_upload_sst.len());
            assert_eq!(
                &vec![imm4.batch_id(), imm3_3.batch_id()],
                newly_upload_sst[0].imm_ids()
            );
            assert_eq!(&vec![imm3_2.batch_id()], newly_upload_sst[1].imm_ids());
        } else {
            unreachable!("should be sync finish");
        }
        assert_eq!(epoch4, uploader.max_synced_epoch);
        let synced_data4 = &uploader
            .get_synced_data(epoch4)
            .unwrap()
            .as_ref()
            .unwrap()
            .staging_ssts;
        assert_eq!(3, synced_data4.len());
        assert_eq!(&vec![epoch4, epoch3], synced_data4[0].epochs());
        assert_eq!(
            &vec![imm4.batch_id(), imm3_3.batch_id()],
            synced_data4[0].imm_ids()
        );
        assert_eq!(&vec![imm3_2.batch_id()], synced_data4[1].imm_ids());
        assert_eq!(&vec![imm3_1.batch_id()], synced_data4[2].imm_ids());

        // current uploader state:
        // unsealed: empty
        // sealed: empty
        // syncing: empty
        // synced: epoch1: sst([imm1_4]), sst([imm1_3]), sst([imm1_2, imm1_1])
        //         epoch2: sst([imm2])
        //         epoch4: sst([imm4, imm3_3]), sst([imm3_2]), sst([imm3_1])
    }
}<|MERGE_RESOLUTION|>--- conflicted
+++ resolved
@@ -897,17 +897,10 @@
                 }
             } else {
                 debug!("epoch {} to seal has no data", epoch);
-<<<<<<< HEAD
-            }
-        } else {
-            debug!("epoch {} to seal has no data", epoch);
-        }
-        self.buffer_tracker().get_memory_limiter().seal_epoch(epoch);
-=======
                 UnsealedEpochData::default()
             };
         self.sealed_data.seal_new_epoch(epoch, unsealed_data);
->>>>>>> 1d254979
+        self.buffer_tracker().get_memory_limiter().seal_epoch(epoch);
     }
 
     pub(crate) fn start_merge_imms(&mut self, sealed_epoch: HummockEpoch) {
