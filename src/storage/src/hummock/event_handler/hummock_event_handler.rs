// Copyright 2024 RisingWave Labs
//
// Licensed under the Apache License, Version 2.0 (the "License");
// you may not use this file except in compliance with the License.
// You may obtain a copy of the License at
//
//     http://www.apache.org/licenses/LICENSE-2.0
//
// Unless required by applicable law or agreed to in writing, software
// distributed under the License is distributed on an "AS IS" BASIS,
// WITHOUT WARRANTIES OR CONDITIONS OF ANY KIND, either express or implied.
// See the License for the specific language governing permissions and
// limitations under the License.

use std::collections::{BTreeMap, HashMap};
use std::ops::DerefMut;
use std::pin::pin;
use std::sync::atomic::AtomicUsize;
use std::sync::atomic::Ordering::Relaxed;
use std::sync::{Arc, LazyLock};

use arc_swap::ArcSwap;
use await_tree::InstrumentAwait;
use futures::FutureExt;
use itertools::Itertools;
use parking_lot::RwLock;
use prometheus::core::{AtomicU64, GenericGauge};
use prometheus::{Histogram, IntGauge};
use risingwave_common::catalog::TableId;
use risingwave_hummock_sdk::compaction_group::hummock_version_ext::SstDeltaInfo;
use risingwave_hummock_sdk::{HummockEpoch, SyncResult};
use thiserror_ext::AsReport;
use tokio::spawn;
use tokio::sync::mpsc::error::SendError;
use tokio::sync::mpsc::{unbounded_channel, UnboundedReceiver, UnboundedSender};
use tokio::sync::oneshot;
use tracing::{debug, error, info, trace, warn};

use super::refiller::{CacheRefillConfig, CacheRefiller};
use super::{LocalInstanceGuard, LocalInstanceId, ReadVersionMappingType};
use crate::filter_key_extractor::FilterKeyExtractorManager;
use crate::hummock::compactor::{await_tree_key, compact, CompactorContext};
use crate::hummock::conflict_detector::ConflictDetector;
use crate::hummock::event_handler::refiller::{CacheRefillerEvent, SpawnRefillTask};
use crate::hummock::event_handler::uploader::{
    default_spawn_merging_task, HummockUploader, SpawnMergingTask, SpawnUploadTask, SyncedData,
    UploadTaskInfo, UploadTaskOutput, UploadTaskPayload, UploaderEvent,
};
use crate::hummock::event_handler::{
    HummockEvent, HummockReadVersionRef, HummockVersionUpdate, ReadOnlyReadVersionMapping,
    ReadOnlyRwLockRef,
};
use crate::hummock::local_version::pinned_version::PinnedVersion;
use crate::hummock::store::version::{
    HummockReadVersion, StagingData, StagingSstableInfo, VersionUpdate,
};
use crate::hummock::utils::validate_table_key_range;
use crate::hummock::{
    HummockError, HummockResult, MemoryLimiter, SstableObjectIdManager, SstableStoreRef, TrackerId,
};
use crate::monitor::HummockStateStoreMetrics;
use crate::opts::StorageOpts;

#[derive(Clone)]
pub struct BufferTracker {
    flush_threshold: usize,
    global_buffer: Arc<MemoryLimiter>,
    global_upload_task_size: GenericGauge<AtomicU64>,
}

impl BufferTracker {
    pub fn from_storage_opts(
        config: &StorageOpts,
        global_upload_task_size: GenericGauge<AtomicU64>,
    ) -> Self {
        let capacity = config.shared_buffer_capacity_mb * (1 << 20);
        let flush_threshold = (capacity as f32 * config.shared_buffer_flush_ratio) as usize;
        assert!(
            flush_threshold < capacity,
            "flush_threshold {} should be less or equal to capacity {}",
            flush_threshold,
            capacity
        );
        Self::new(capacity, flush_threshold, global_upload_task_size)
    }

    pub fn new(
        capacity: usize,
        flush_threshold: usize,
        global_upload_task_size: GenericGauge<AtomicU64>,
    ) -> Self {
        assert!(capacity >= flush_threshold);
        Self {
            flush_threshold,
            global_buffer: Arc::new(MemoryLimiter::new(capacity as u64)),
            global_upload_task_size,
        }
    }

    pub fn for_test() -> Self {
        Self::from_storage_opts(
            &StorageOpts::default(),
            GenericGauge::new("test", "test").unwrap(),
        )
    }

    pub fn get_buffer_size(&self) -> usize {
        self.global_buffer.get_memory_usage() as usize
    }

    pub fn get_memory_limiter(&self) -> &Arc<MemoryLimiter> {
        &self.global_buffer
    }

    pub fn global_upload_task_size(&self) -> &GenericGauge<AtomicU64> {
        &self.global_upload_task_size
    }

    /// Return true when the buffer size minus current upload task size is still greater than the
    /// flush threshold.
    pub fn need_more_flush(&self) -> bool {
        self.get_buffer_size() > self.flush_threshold + self.global_upload_task_size.get() as usize
    }

    #[cfg(test)]
    pub(crate) fn flush_threshold(&self) -> usize {
        self.flush_threshold
    }
}

#[derive(Clone)]
pub struct HummockEventSender {
    inner: UnboundedSender<HummockEvent>,
    event_count: IntGauge,
}

pub fn event_channel(event_count: IntGauge) -> (HummockEventSender, HummockEventReceiver) {
    let (tx, rx) = unbounded_channel();
    (
        HummockEventSender {
            inner: tx,
            event_count: event_count.clone(),
        },
        HummockEventReceiver {
            inner: rx,
            event_count,
        },
    )
}

impl HummockEventSender {
    pub fn send(&self, event: HummockEvent) -> Result<(), SendError<HummockEvent>> {
        self.inner.send(event)?;
        self.event_count.inc();
        Ok(())
    }
}

pub struct HummockEventReceiver {
    inner: UnboundedReceiver<HummockEvent>,
    event_count: IntGauge,
}

impl HummockEventReceiver {
    async fn recv(&mut self) -> Option<HummockEvent> {
        let event = self.inner.recv().await?;
        self.event_count.dec();
        Some(event)
    }
}

struct HummockEventHandlerMetrics {
    event_handler_on_sync_finish_latency: Histogram,
    event_handler_on_spilled_latency: Histogram,
    event_handler_on_apply_version_update: Histogram,
    event_handler_on_recv_version_update: Histogram,
}

pub struct HummockEventHandler {
    hummock_event_tx: HummockEventSender,
    hummock_event_rx: HummockEventReceiver,
    version_update_rx: UnboundedReceiver<HummockVersionUpdate>,
    pending_sync_requests: BTreeMap<HummockEpoch, oneshot::Sender<HummockResult<SyncResult>>>,
    read_version_mapping: Arc<RwLock<ReadVersionMappingType>>,
    /// A copy of `read_version_mapping` but owned by event handler
    local_read_version_mapping: HashMap<LocalInstanceId, HummockReadVersionRef>,

    version_update_notifier_tx: Arc<tokio::sync::watch::Sender<HummockEpoch>>,
    pinned_version: Arc<ArcSwap<PinnedVersion>>,
    write_conflict_detector: Option<Arc<ConflictDetector>>,

    uploader: HummockUploader,
    refiller: CacheRefiller,

    last_instance_id: LocalInstanceId,

    sstable_object_id_manager: Option<Arc<SstableObjectIdManager>>,
    metrics: HummockEventHandlerMetrics,
}

async fn flush_imms(
    payload: UploadTaskPayload,
    task_info: UploadTaskInfo,
    compactor_context: CompactorContext,
    filter_key_extractor_manager: FilterKeyExtractorManager,
    sstable_object_id_manager: Arc<SstableObjectIdManager>,
) -> HummockResult<UploadTaskOutput> {
    for epoch in &task_info.epochs {
        let _ = sstable_object_id_manager
            .add_watermark_object_id(Some(*epoch))
            .await
            .inspect_err(|e| {
                error!(epoch, error = %e.as_report(), "unable to set watermark sst id");
            });
    }
    compact(
        compactor_context,
        sstable_object_id_manager,
        payload,
        task_info.compaction_group_index,
        filter_key_extractor_manager,
    )
    .verbose_instrument_await("shared_buffer_compact")
    .await
}

impl HummockEventHandler {
    pub fn new(
        version_update_rx: UnboundedReceiver<HummockVersionUpdate>,
        pinned_version: PinnedVersion,
        compactor_context: CompactorContext,
        filter_key_extractor_manager: FilterKeyExtractorManager,
        sstable_object_id_manager: Arc<SstableObjectIdManager>,
        state_store_metrics: Arc<HummockStateStoreMetrics>,
    ) -> Self {
        let upload_compactor_context = compactor_context.clone();
        let cloned_sstable_object_id_manager = sstable_object_id_manager.clone();
        let upload_task_latency = state_store_metrics.uploader_upload_task_latency.clone();
        let wait_poll_latency = state_store_metrics.uploader_wait_poll_latency.clone();
        Self::new_inner(
            version_update_rx,
            pinned_version,
            Some(sstable_object_id_manager),
            compactor_context.sstable_store.clone(),
            state_store_metrics,
            &compactor_context.storage_opts,
            Arc::new(move |payload, task_info| {
                static NEXT_UPLOAD_TASK_ID: LazyLock<AtomicUsize> =
                    LazyLock::new(|| AtomicUsize::new(0));
                let tree_root = upload_compactor_context.await_tree_reg.as_ref().map(|reg| {
                    let upload_task_id = NEXT_UPLOAD_TASK_ID.fetch_add(1, Relaxed);
                    reg.register(
                        await_tree_key::SpawnUploadTask { id: upload_task_id },
                        format!("Spawn Upload Task: {}", task_info),
                    )
                });
                let upload_task_latency = upload_task_latency.clone();
                let wait_poll_latency = wait_poll_latency.clone();
                let upload_compactor_context = upload_compactor_context.clone();
                let filter_key_extractor_manager = filter_key_extractor_manager.clone();
                let sstable_object_id_manager = cloned_sstable_object_id_manager.clone();
                spawn({
                    let future = async move {
                        let _timer = upload_task_latency.start_timer();
                        let mut output = flush_imms(
                            payload,
                            task_info,
                            upload_compactor_context.clone(),
                            filter_key_extractor_manager.clone(),
                            sstable_object_id_manager.clone(),
                        )
                        .await?;
                        assert!(
                            output
                                .wait_poll_timer
                                .replace(wait_poll_latency.start_timer())
                                .is_none(),
                            "should not set timer before"
                        );
                        Ok(output)
                    };
                    if let Some(tree_root) = tree_root {
                        tree_root.instrument(future).left_future()
                    } else {
                        future.right_future()
                    }
                })
            }),
            default_spawn_merging_task(
                compactor_context.compaction_executor.clone(),
                compactor_context.await_tree_reg.clone(),
            ),
            CacheRefiller::default_spawn_refill_task(),
        )
    }

    fn new_inner(
        version_update_rx: UnboundedReceiver<HummockVersionUpdate>,
        pinned_version: PinnedVersion,
        sstable_object_id_manager: Option<Arc<SstableObjectIdManager>>,
        sstable_store: SstableStoreRef,
        state_store_metrics: Arc<HummockStateStoreMetrics>,
        storage_opts: &StorageOpts,
        spawn_upload_task: SpawnUploadTask,
        spawn_merging_task: SpawnMergingTask,
        spawn_refill_task: SpawnRefillTask,
    ) -> Self {
        let (hummock_event_tx, hummock_event_rx) =
            event_channel(state_store_metrics.event_handler_pending_event.clone());
        let (version_update_notifier_tx, _) =
            tokio::sync::watch::channel(pinned_version.max_committed_epoch());
        let version_update_notifier_tx = Arc::new(version_update_notifier_tx);
        let read_version_mapping = Arc::new(RwLock::new(HashMap::default()));
        let buffer_tracker = BufferTracker::from_storage_opts(
            storage_opts,
            state_store_metrics.uploader_uploading_task_size.clone(),
        );
        let write_conflict_detector = ConflictDetector::new_from_config(storage_opts);

        let metrics = HummockEventHandlerMetrics {
            event_handler_on_sync_finish_latency: state_store_metrics
                .event_handler_latency
                .with_label_values(&["on_sync_finish"]),
            event_handler_on_spilled_latency: state_store_metrics
                .event_handler_latency
                .with_label_values(&["on_spilled"]),
            event_handler_on_apply_version_update: state_store_metrics
                .event_handler_latency
                .with_label_values(&["apply_version"]),
            event_handler_on_recv_version_update: state_store_metrics
                .event_handler_latency
                .with_label_values(&["recv_version_update"]),
        };

        let uploader = HummockUploader::new(
            state_store_metrics,
            pinned_version.clone(),
            spawn_upload_task,
            spawn_merging_task,
            buffer_tracker,
            storage_opts,
        );
        let refiller = CacheRefiller::new(
            CacheRefillConfig::from_storage_opts(storage_opts),
            sstable_store,
            spawn_refill_task,
        );

        Self {
            hummock_event_tx,
            hummock_event_rx,
            version_update_rx,
            pending_sync_requests: Default::default(),
            version_update_notifier_tx,
            pinned_version: Arc::new(ArcSwap::from_pointee(pinned_version)),
            write_conflict_detector,
            read_version_mapping,
            local_read_version_mapping: Default::default(),
            uploader,
            refiller,
            last_instance_id: 0,
            sstable_object_id_manager,
            metrics,
        }
    }

    pub fn version_update_notifier_tx(&self) -> Arc<tokio::sync::watch::Sender<HummockEpoch>> {
        self.version_update_notifier_tx.clone()
    }

    pub fn pinned_version(&self) -> Arc<ArcSwap<PinnedVersion>> {
        self.pinned_version.clone()
    }

    pub fn read_version_mapping(&self) -> ReadOnlyReadVersionMapping {
        ReadOnlyRwLockRef::new(self.read_version_mapping.clone())
    }

    pub fn event_sender(&self) -> HummockEventSender {
        self.hummock_event_tx.clone()
    }

    pub fn buffer_tracker(&self) -> &BufferTracker {
        self.uploader.buffer_tracker()
    }
}

// Handler for different events
impl HummockEventHandler {
    fn handle_epoch_synced(
        &mut self,
        epoch: HummockEpoch,
        newly_uploaded_sstables: Vec<StagingSstableInfo>,
    ) {
        debug!("epoch has been synced: {}.", epoch);
        if !newly_uploaded_sstables.is_empty() {
            newly_uploaded_sstables
                .into_iter()
                // Take rev because newer data come first in `newly_uploaded_sstables` but we apply
                // older data first
                .rev()
                .for_each(|staging_sstable_info| {
                    let staging_sstable_info_ref = Arc::new(staging_sstable_info);
                    self.for_each_read_version(|read_version| {
                        read_version.update(VersionUpdate::Staging(StagingData::Sst(
                            staging_sstable_info_ref.clone(),
                        )))
                    });
                });
        }
        let result = self
            .uploader
            .get_synced_data(epoch)
            .expect("data just synced. must exist");
        // clear the pending sync epoch that is older than newly synced epoch
        while let Some((smallest_pending_sync_epoch, _)) =
            self.pending_sync_requests.first_key_value()
        {
            if *smallest_pending_sync_epoch > epoch {
                // The smallest pending sync epoch has not synced yet. Wait later
                break;
            }
            let (pending_sync_epoch, result_sender) =
                self.pending_sync_requests.pop_first().expect("must exist");
            if pending_sync_epoch == epoch {
                send_sync_result(result_sender, to_sync_result(result));
                break;
            } else {
                send_sync_result(
                    result_sender,
                    Err(HummockError::other(format!(
                        "epoch {} is not a checkpoint epoch",
                        pending_sync_epoch
                    ))),
                );
            }
        }
    }

    /// This function will be performed under the protection of the `read_version_mapping` read
    /// lock, and add write lock on each `read_version` operation
    /// TODO: it may cost a lot of CPU to update every local-version for every upload task. We can use instance id of upload task to optimize this operation
    fn for_each_read_version(&self, mut f: impl FnMut(&mut HummockReadVersion)) {
        self.local_read_version_mapping
            .values()
            .for_each(|read_version: &HummockReadVersionRef| f(read_version.write().deref_mut()));
    }

    fn handle_data_spilled(&mut self, staging_sstable_info: StagingSstableInfo) {
        // todo: do some prune for version update
        let staging_sstable_info = Arc::new(staging_sstable_info);
        self.for_each_read_version(|read_version| {
            trace!("data_spilled. SST size {}", staging_sstable_info.imm_size());
            read_version.update(VersionUpdate::Staging(StagingData::Sst(
                staging_sstable_info.clone(),
            )))
        })
    }

    fn handle_await_sync_epoch(
        &mut self,
        new_sync_epoch: HummockEpoch,
        sync_result_sender: oneshot::Sender<HummockResult<SyncResult>>,
    ) {
        debug!("receive await sync epoch: {}", new_sync_epoch);
        // The epoch to sync has been committed already.
        if new_sync_epoch <= self.uploader.max_committed_epoch() {
            send_sync_result(
                sync_result_sender,
                Err(HummockError::other(format!(
                    "epoch {} has been committed. {}",
                    new_sync_epoch,
                    self.uploader.max_committed_epoch()
                ))),
            );
            return;
        }
        // The epoch has been synced
        if new_sync_epoch <= self.uploader.max_synced_epoch() {
            debug!(
                "epoch {} has been synced. Current max_sync_epoch {}",
                new_sync_epoch,
                self.uploader.max_synced_epoch()
            );
            if let Some(result) = self.uploader.get_synced_data(new_sync_epoch) {
                let result = to_sync_result(result);
                send_sync_result(sync_result_sender, result);
            } else {
                send_sync_result(
                    sync_result_sender,
                    Err(HummockError::other(
                        "the requested sync epoch is not a checkpoint epoch",
                    )),
                );
            }
            return;
        }

        debug!(
            "awaiting for epoch to be synced: {}, max_synced_epoch: {}",
            new_sync_epoch,
            self.uploader.max_synced_epoch()
        );

        // If the epoch is not synced, we add to the `pending_sync_requests` anyway. If the epoch is
        // not a checkpoint epoch, it will be clear with the max synced epoch bumps up.
        if let Some(old_sync_result_sender) = self
            .pending_sync_requests
            .insert(new_sync_epoch, sync_result_sender)
        {
            let _ = old_sync_result_sender
                .send(Err(HummockError::other(
                    "the sync rx is overwritten by an new rx",
                )))
                .inspect_err(|e| {
                    error!(
                        "unable to send sync result: {}. Err: {:?}",
                        new_sync_epoch, e
                    );
                });
        }
    }

    async fn handle_clear(&mut self, notifier: oneshot::Sender<()>, prev_epoch: u64) {
        info!(
            prev_epoch,
            max_committed_epoch = self.uploader.max_committed_epoch(),
            max_synced_epoch = self.uploader.max_synced_epoch(),
            max_sealed_epoch = self.uploader.max_sealed_epoch(),
            "handle clear event"
        );

        self.uploader.clear();

        let current_version = self.uploader.hummock_version();

        if current_version.max_committed_epoch() < prev_epoch {
            let mut latest_version = if let Some(CacheRefillerEvent {
                pinned_version,
                new_pinned_version,
            }) = self.refiller.clear()
            {
                assert_eq!(
                    current_version.id(),
                    pinned_version.id(),
                    "refiller earliest version {:?} not equal to current version {:?}",
                    pinned_version.version(),
                    current_version.version()
                );

                info!(
                    prev_epoch,
                    current_mce = current_version.max_committed_epoch(),
                    refiller_mce = new_pinned_version.max_committed_epoch(),
                    "refiller is clear in recovery"
                );

                Some(new_pinned_version)
            } else {
                None
            };

            while let latest_version_ref = latest_version.as_ref().unwrap_or(current_version)
                && latest_version_ref.max_committed_epoch() < prev_epoch
            {
                let version_update = self
                    .version_update_rx
                    .recv()
                    .await
                    .expect("should not be empty");
                latest_version = Some(Self::resolve_version_update_info(
                    latest_version_ref.clone(),
                    version_update,
                    None,
                ));
            }

            self.apply_version_update(
                current_version.clone(),
                latest_version.expect("must have some version update to raise the mce"),
            );
        }

        assert!(self.uploader.max_committed_epoch() >= prev_epoch);
        if self.uploader.max_committed_epoch() > prev_epoch {
            warn!(
                mce = self.uploader.max_committed_epoch(),
                prev_epoch, "mce higher than clear prev_epoch"
            );
        }

        for (epoch, result_sender) in self.pending_sync_requests.extract_if(|_, _| true) {
            send_sync_result(
                result_sender,
                Err(HummockError::other(format!(
                    "the sync epoch {} has been cleared",
                    epoch
                ))),
            );
        }

        assert!(
            self.local_read_version_mapping.is_empty(),
            "read version mapping not empty when clear. remaining tables: {:?}",
            self.local_read_version_mapping
                .values()
                .map(|read_version| read_version.read().table_id())
                .collect_vec()
        );

        if let Some(sstable_object_id_manager) = &self.sstable_object_id_manager {
            sstable_object_id_manager
                .remove_watermark_object_id(TrackerId::Epoch(HummockEpoch::MAX));
        }

        // Notify completion of the Clear event.
        let _ = notifier.send(()).inspect_err(|e| {
            error!("failed to notify completion of clear event: {:?}", e);
        });

        info!(prev_epoch, "clear finished");
    }

    fn handle_version_update(&mut self, version_payload: HummockVersionUpdate) {
        let _timer = self
            .metrics
            .event_handler_on_recv_version_update
            .start_timer();
        let pinned_version = self
            .refiller
            .last_new_pinned_version()
            .cloned()
            .unwrap_or_else(|| self.uploader.hummock_version().clone());

        let mut sst_delta_infos = vec![];
        let new_pinned_version = Self::resolve_version_update_info(
            pinned_version.clone(),
            version_payload,
            Some(&mut sst_delta_infos),
        );

        self.refiller
            .start_cache_refill(sst_delta_infos, pinned_version, new_pinned_version);
    }

    fn resolve_version_update_info(
        pinned_version: PinnedVersion,
        version_payload: HummockVersionUpdate,
        mut sst_delta_infos: Option<&mut Vec<SstDeltaInfo>>,
    ) -> PinnedVersion {
        let newly_pinned_version = match version_payload {
            HummockVersionUpdate::VersionDeltas(version_deltas) => {
                let mut version_to_apply = pinned_version.version().clone();
                for version_delta in &version_deltas {
                    assert_eq!(version_to_apply.id, version_delta.prev_id);
                    if version_to_apply.max_committed_epoch == version_delta.max_committed_epoch {
                        if let Some(sst_delta_infos) = &mut sst_delta_infos {
                            **sst_delta_infos =
                                version_to_apply.build_sst_delta_infos(version_delta);
                        }
                    }
                    version_to_apply.apply_version_delta(version_delta);
                }

                version_to_apply
            }
            HummockVersionUpdate::PinnedVersion(version) => version,
        };

        validate_table_key_range(&newly_pinned_version);

        pinned_version.new_pin_version(newly_pinned_version)
    }

    fn apply_version_update(
        &mut self,
        pinned_version: PinnedVersion,
        new_pinned_version: PinnedVersion,
    ) {
        let _timer = self
            .metrics
            .event_handler_on_apply_version_update
            .start_timer();
        self.pinned_version
            .store(Arc::new(new_pinned_version.clone()));

        {
            self.for_each_read_version(|read_version| {
                read_version.update(VersionUpdate::CommittedSnapshot(new_pinned_version.clone()))
            });
        }

        let prev_max_committed_epoch = pinned_version.max_committed_epoch();
        let max_committed_epoch = new_pinned_version.max_committed_epoch();

        // only notify local_version_manager when MCE change
        self.version_update_notifier_tx.send_if_modified(|state| {
            assert_eq!(prev_max_committed_epoch, *state);
            if max_committed_epoch > *state {
                *state = max_committed_epoch;
                true
            } else {
                false
            }
        });

        if let Some(conflict_detector) = self.write_conflict_detector.as_ref() {
            conflict_detector.set_watermark(max_committed_epoch);
        }

        if let Some(sstable_object_id_manager) = &self.sstable_object_id_manager {
            sstable_object_id_manager.remove_watermark_object_id(TrackerId::Epoch(
                self.pinned_version.load().max_committed_epoch(),
            ));
        }

        debug!(
            "update to hummock version: {}, epoch: {}",
            new_pinned_version.id(),
            new_pinned_version.max_committed_epoch()
        );

        self.uploader.update_pinned_version(new_pinned_version);
    }
}

impl HummockEventHandler {
    pub async fn start_hummock_event_handler_worker(mut self) {
        loop {
            tokio::select! {
                event = self.uploader.next_event() => {
                    self.handle_uploader_event(event);
                }
                event = self.refiller.next_event() => {
                    let CacheRefillerEvent {pinned_version, new_pinned_version } = event;
                    self.apply_version_update(pinned_version, new_pinned_version);
                }
                event = pin!(self.hummock_event_rx.recv()) => {
                    let Some(event) = event else { break };
                    match event {
                        HummockEvent::Clear(notifier, prev_epoch) => {
                            self.handle_clear(notifier, prev_epoch).await
                        },
                        HummockEvent::Shutdown => {
                            info!("event handler shutdown");
                            return;
                        },
                        event => {
                            self.handle_hummock_event(event);
                        }
                    }
                }
                version_update = pin!(self.version_update_rx.recv()) => {
                    let Some(version_update) = version_update else {
                        warn!("version update stream ends. event handle shutdown");
                        return;
                    };
                    self.handle_version_update(version_update);
                }
            }
        }
    }

    fn handle_uploader_event(&mut self, event: UploaderEvent) {
        match event {
            UploaderEvent::SyncFinish(epoch, newly_uploaded_sstables) => {
                let _timer = self
                    .metrics
                    .event_handler_on_sync_finish_latency
                    .start_timer();
                self.handle_epoch_synced(epoch, newly_uploaded_sstables);
            }

            UploaderEvent::DataSpilled(staging_sstable_info) => {
                let _timer = self.metrics.event_handler_on_spilled_latency.start_timer();
                self.handle_data_spilled(staging_sstable_info);
            }

            UploaderEvent::ImmMerged(_merge_output) => {
                // update read version for corresponding table shards
                unreachable!("This feature has been removed");
            }
        }
    }

    /// Gracefully shutdown if returns `true`.
    fn handle_hummock_event(&mut self, event: HummockEvent) {
        match event {
            HummockEvent::BufferMayFlush => {
                self.uploader.may_flush();
            }
            HummockEvent::AwaitSyncEpoch {
                new_sync_epoch,
                sync_result_sender,
            } => {
                self.handle_await_sync_epoch(new_sync_epoch, sync_result_sender);
            }
            HummockEvent::Clear(_, _) => {
                unreachable!("clear is handled in separated async context")
            }
            HummockEvent::Shutdown => {
                unreachable!("shutdown is handled specially")
            }
            HummockEvent::ImmToUploader(imm) => {
                assert!(
                    self.local_read_version_mapping
                        .contains_key(&imm.instance_id),
                    "add imm from non-existing read version instance: instance_id: {}, table_id {}",
                    imm.instance_id,
                    imm.table_id,
                );
                self.uploader.add_imm(imm);
                self.uploader.may_flush();
            }

            HummockEvent::SealEpoch {
                epoch,
                is_checkpoint,
            } => {
                self.uploader.seal_epoch(epoch);

                if is_checkpoint {
                    self.uploader.start_sync_epoch(epoch);
                } else {
                    // start merging task on non-checkpoint epochs sealed
                    self.uploader.start_merge_imms(epoch);
                }
            }

            HummockEvent::LocalSealEpoch {
                epoch,
                opts,
                table_id,
                instance_id,
            } => {
                assert!(
                    self.local_read_version_mapping
                        .contains_key(&instance_id),
                    "seal epoch from non-existing read version instance: instance_id: {}, table_id: {}, epoch: {}",
                    instance_id, table_id, epoch,
                );
                if let Some((direction, watermarks)) = opts.table_watermarks {
                    self.uploader
                        .add_table_watermarks(epoch, table_id, watermarks, direction)
                }
            }

            #[cfg(any(test, feature = "test"))]
            HummockEvent::FlushEvent(sender) => {
                let _ = sender.send(()).inspect_err(|e| {
                    error!("unable to send flush result: {:?}", e);
                });
            }

            HummockEvent::RegisterReadVersion {
                table_id,
                new_read_version_sender,
                is_replicated,
                vnodes,
            } => {
                let pinned_version = self.pinned_version.load();
                let basic_read_version = Arc::new(RwLock::new(
                    HummockReadVersion::new_with_replication_option(
                        table_id,
                        (**pinned_version).clone(),
                        is_replicated,
                        vnodes,
                    ),
                ));

                let instance_id = self.generate_instance_id();

                debug!(
                    "new read version registered: table_id: {}, instance_id: {}",
                    table_id, instance_id
                );

                {
                    self.local_read_version_mapping
                        .insert(instance_id, basic_read_version.clone());
                    let mut read_version_mapping_guard = self.read_version_mapping.write();

                    read_version_mapping_guard
                        .entry(table_id)
                        .or_default()
                        .insert(instance_id, basic_read_version.clone());
                }

                match new_read_version_sender.send((
                    basic_read_version,
                    LocalInstanceGuard {
                        table_id,
                        instance_id,
                        event_sender: Some(self.hummock_event_tx.clone()),
                    },
                )) {
                    Ok(_) => {}
                    Err((_, mut guard)) => {
                        warn!(
                            "RegisterReadVersion send fail table_id {:?} instance_is {:?}",
                            table_id, instance_id
                        );
                        guard.event_sender.take().expect("sender is just set");
                        self.destroy_read_version(table_id, instance_id);
                    }
                }
            }

            HummockEvent::DestroyReadVersion {
                table_id,
                instance_id,
            } => {
                self.destroy_read_version(table_id, instance_id);
            }
        }
    }

    fn destroy_read_version(&mut self, table_id: TableId, instance_id: LocalInstanceId) {
        {
            {
                debug!(
                    "read version deregister: table_id: {}, instance_id: {}",
                    table_id, instance_id
                );
                self.local_read_version_mapping
                    .remove(&instance_id)
                    .unwrap_or_else(|| {
                        panic!(
                            "DestroyHummockInstance inexist instance table_id {} instance_id {}",
                            table_id, instance_id
                        )
                    });
                let mut read_version_mapping_guard = self.read_version_mapping.write();
                let entry = read_version_mapping_guard
                    .get_mut(&table_id)
                    .unwrap_or_else(|| {
                        panic!(
                            "DestroyHummockInstance table_id {} instance_id {} fail",
                            table_id, instance_id
                        )
                    });
                entry.remove(&instance_id).unwrap_or_else(|| {
                    panic!(
                        "DestroyHummockInstance inexist instance table_id {} instance_id {}",
                        table_id, instance_id
                    )
                });
                if entry.is_empty() {
                    read_version_mapping_guard.remove(&table_id);
                }
            }
        }
    }

    fn generate_instance_id(&mut self) -> LocalInstanceId {
        self.last_instance_id += 1;
        self.last_instance_id
    }
}

fn send_sync_result(
    sender: oneshot::Sender<HummockResult<SyncResult>>,
    result: HummockResult<SyncResult>,
) {
    let _ = sender.send(result).inspect_err(|e| {
        error!("unable to send sync result. Err: {:?}", e);
    });
}

fn to_sync_result(result: &HummockResult<SyncedData>) -> HummockResult<SyncResult> {
    match result {
        Ok(sync_data) => {
            let sync_size = sync_data
                .staging_ssts
                .iter()
                .map(StagingSstableInfo::imm_size)
                .sum();
            Ok(SyncResult {
                sync_size,
                uncommitted_ssts: sync_data
                    .staging_ssts
                    .iter()
                    .flat_map(|staging_sstable_info| staging_sstable_info.sstable_infos().clone())
                    .collect(),
                table_watermarks: sync_data.table_watermarks.clone(),
                old_value_ssts: sync_data
                    .staging_ssts
                    .iter()
                    .flat_map(|staging_sstable_info| {
                        staging_sstable_info.old_value_sstable_infos().clone()
                    })
                    .collect(),
            })
        }
        Err(e) => Err(HummockError::other(format!(
            "sync task failed: {}",
            e.as_report()
        ))),
    }
}

#[cfg(test)]
mod tests {
    use std::future::{poll_fn, Future};
    use std::sync::Arc;
    use std::task::Poll;

    use futures::FutureExt;
    use risingwave_hummock_sdk::version::HummockVersion;
    use risingwave_pb::hummock::PbHummockVersion;
    use tokio::spawn;
    use tokio::sync::mpsc::unbounded_channel;
    use tokio::sync::oneshot;

    use crate::hummock::event_handler::{HummockEvent, HummockEventHandler, HummockVersionUpdate};
    use crate::hummock::iterator::test_utils::mock_sstable_store;
    use crate::hummock::local_version::pinned_version::PinnedVersion;
    use crate::hummock::test_utils::default_opts_for_test;
    use crate::monitor::HummockStateStoreMetrics;

    #[tokio::test]
<<<<<<< HEAD
=======
    async fn test_event_handler_merging_task() {
        let table_id = TableId::new(123);
        let epoch0 = test_epoch(233);
        let pinned_version = PinnedVersion::new(
            HummockVersion::from_rpc_protobuf(&PbHummockVersion {
                id: 1,
                max_committed_epoch: epoch0,
                ..Default::default()
            }),
            unbounded_channel().0,
        );

        let mut storage_opts = default_opts_for_test();
        storage_opts.imm_merge_threshold = 5;

        let (_version_update_tx, version_update_rx) = unbounded_channel();

        let (spawn_upload_task_tx, mut spawn_upload_task_rx) = unbounded_channel();
        let (spawn_merging_task_tx, mut spawn_merging_task_rx) = unbounded_channel();
        let event_handler = HummockEventHandler::new_inner(
            version_update_rx,
            pinned_version,
            None,
            mock_sstable_store().await,
            Arc::new(HummockStateStoreMetrics::unused()),
            &storage_opts,
            Arc::new(move |_, _| {
                let (tx, rx) = oneshot::channel::<()>();
                spawn_upload_task_tx.send(tx).unwrap();
                spawn(async move {
                    // wait for main thread to notify returning error
                    rx.await.unwrap();
                    Err(HummockError::other("".to_string()))
                })
            }),
            Arc::new(move |_, _, imms, _| {
                let (tx, rx) = oneshot::channel::<()>();
                let (finish_tx, finish_rx) = oneshot::channel::<()>();
                spawn_merging_task_tx.send((tx, finish_rx)).unwrap();
                spawn(async move {
                    rx.await.unwrap();
                    finish_tx.send(()).unwrap();
                    imms[0].clone()
                })
            }),
            CacheRefiller::default_spawn_refill_task(),
        );

        let tx = event_handler.event_sender();

        let _join_handle = spawn(event_handler.start_hummock_event_handler_worker());

        let (read_version_tx, read_version_rx) = oneshot::channel();

        tx.send(HummockEvent::RegisterReadVersion {
            table_id,
            new_read_version_sender: read_version_tx,
            is_replicated: false,
            vnodes: Arc::new(Bitmap::ones(VirtualNode::COUNT)),
        })
        .unwrap();
        let (read_version, guard) = read_version_rx.await.unwrap();
        let instance_id = guard.instance_id;

        let build_batch = |epoch, spill_offset| {
            SharedBufferBatch::build_shared_buffer_batch(
                epoch,
                spill_offset,
                vec![(TableKey(Bytes::from("key")), SharedBufferValue::Delete)],
                None,
                10,
                table_id,
                instance_id,
                None,
            )
        };

        let epoch1 = epoch0.next_epoch();
        let imm1 = build_batch(epoch1, 0);
        read_version
            .write()
            .update(VersionUpdate::Staging(StagingData::ImmMem(imm1.clone())));
        tx.send(HummockEvent::ImmToUploader(imm1.clone())).unwrap();
        tx.send(HummockEvent::SealEpoch {
            epoch: epoch1,
            is_checkpoint: true,
        })
        .unwrap();
        let (sync_tx, mut sync_rx) = oneshot::channel();
        tx.send(HummockEvent::AwaitSyncEpoch {
            new_sync_epoch: epoch1,
            sync_result_sender: sync_tx,
        })
        .unwrap();

        let upload_finish_tx = spawn_upload_task_rx.recv().await.unwrap();
        assert!(poll_fn(|cx| Poll::Ready(sync_rx.poll_unpin(cx)))
            .await
            .is_pending());

        let epoch2 = epoch1.next_epoch();
        let mut imm_ids = Vec::new();
        for i in 0..10 {
            let imm = build_batch(epoch2, i);
            imm_ids.push(imm.batch_id());
            read_version
                .write()
                .update(VersionUpdate::Staging(StagingData::ImmMem(imm.clone())));
            tx.send(HummockEvent::ImmToUploader(imm)).unwrap();
        }

        for (staging_imm, imm_id) in read_version
            .read()
            .staging()
            .imm
            .iter()
            .zip_eq_debug(imm_ids.iter().copied().rev().chain(once(imm1.batch_id())))
        {
            assert_eq!(staging_imm.batch_id(), imm_id);
        }

        // should start merging task
        tx.send(HummockEvent::SealEpoch {
            epoch: epoch2,
            is_checkpoint: false,
        })
        .unwrap();

        println!("before wait spawn merging task");

        let (merging_start_tx, merging_finish_rx) = spawn_merging_task_rx.recv().await.unwrap();
        merging_start_tx.send(()).unwrap();

        println!("after wait spawn merging task");

        // yield to possibly poll the merging task, though it shouldn't poll it because there is unfinished syncing task
        yield_now().await;

        for (staging_imm, imm_id) in read_version
            .read()
            .staging()
            .imm
            .iter()
            .zip_eq_debug(imm_ids.iter().copied().rev().chain(once(imm1.batch_id())))
        {
            assert_eq!(staging_imm.batch_id(), imm_id);
        }

        upload_finish_tx.send(()).unwrap();
        assert!(sync_rx.await.unwrap().is_err());

        merging_finish_rx.await.unwrap();

        // yield to poll the merging task, and then it should have finished.
        for _ in 0..10 {
            yield_now().await;
        }

        assert_eq!(
            read_version
                .read()
                .staging()
                .imm
                .iter()
                .map(|imm| imm.batch_id())
                .collect_vec(),
            vec![*imm_ids.last().unwrap(), imm1.batch_id()]
        );
    }

    #[tokio::test]
>>>>>>> a63fa8c0
    async fn test_clear_shared_buffer() {
        let epoch0 = 233;
        let mut next_version_id = 1;
        let mut make_new_version = |max_committed_epoch| {
            let id = next_version_id;
            next_version_id += 1;
            HummockVersion::from_rpc_protobuf(&PbHummockVersion {
                id,
                max_committed_epoch,
                ..Default::default()
            })
        };

        let initial_version = PinnedVersion::new(make_new_version(epoch0), unbounded_channel().0);

        let (version_update_tx, version_update_rx) = unbounded_channel();
        let (refill_task_tx, mut refill_task_rx) = unbounded_channel();

        let refill_task_tx_clone = refill_task_tx.clone();

        let event_handler = HummockEventHandler::new_inner(
            version_update_rx,
            initial_version.clone(),
            None,
            mock_sstable_store().await,
            Arc::new(HummockStateStoreMetrics::unused()),
            &default_opts_for_test(),
            Arc::new(|_, _| unreachable!("should not spawn upload task")),
            Arc::new(|_, _, _, _| unreachable!("should not spawn merging task")),
            Arc::new(move |_, _, old_version, new_version| {
                let (tx, rx) = oneshot::channel();
                refill_task_tx_clone
                    .send((old_version, new_version, tx))
                    .unwrap();
                spawn(async move {
                    let _ = rx.await;
                })
            }),
        );

        let event_tx = event_handler.event_sender();
        let latest_version = event_handler.pinned_version.clone();
        let latest_version_update_tx = event_handler.version_update_notifier_tx.clone();

        let send_clear = |epoch| {
            let (tx, rx) = oneshot::channel();
            event_tx.send(HummockEvent::Clear(tx, epoch)).unwrap();
            rx
        };

        let _join_handle = spawn(event_handler.start_hummock_event_handler_worker());

        // test normal recovery
        send_clear(epoch0).await.unwrap();

        // test normal refill finish
        let epoch1 = epoch0 + 1;
        let version1 = make_new_version(epoch1);
        {
            version_update_tx
                .send(HummockVersionUpdate::PinnedVersion(version1.clone()))
                .unwrap();
            let (old_version, new_version, refill_finish_tx) = refill_task_rx.recv().await.unwrap();
            assert_eq!(old_version.version(), initial_version.version());
            assert_eq!(new_version.version(), &version1);
            assert_eq!(latest_version.load().version(), initial_version.version());

            let mut changed = latest_version_update_tx.subscribe();
            refill_finish_tx.send(()).unwrap();
            changed.changed().await.unwrap();
            assert_eq!(latest_version.load().version(), &version1);
        }

        // test recovery with pending refill task
        let epoch2 = epoch1 + 1;
        let version2 = make_new_version(epoch2);
        let epoch3 = epoch2 + 1;
        let version3 = make_new_version(epoch3);
        {
            version_update_tx
                .send(HummockVersionUpdate::PinnedVersion(version2.clone()))
                .unwrap();
            version_update_tx
                .send(HummockVersionUpdate::PinnedVersion(version3.clone()))
                .unwrap();
            let (old_version2, new_version2, _refill_finish_tx2) =
                refill_task_rx.recv().await.unwrap();
            assert_eq!(old_version2.version(), &version1);
            assert_eq!(new_version2.version(), &version2);
            let (old_version3, new_version3, _refill_finish_tx3) =
                refill_task_rx.recv().await.unwrap();
            assert_eq!(old_version3.version(), &version2);
            assert_eq!(new_version3.version(), &version3);
            assert_eq!(latest_version.load().version(), &version1);

            let rx = send_clear(epoch3);
            rx.await.unwrap();
            assert_eq!(latest_version.load().version(), &version3);
        }

        async fn assert_pending(fut: &mut (impl Future + Unpin)) {
            assert!(poll_fn(|cx| Poll::Ready(fut.poll_unpin(cx).is_pending())).await);
        }

        // test recovery with later arriving version update
        let epoch4 = epoch3 + 1;
        let version4 = make_new_version(epoch4);
        let epoch5 = epoch4 + 1;
        let version5 = make_new_version(epoch5);
        {
            let mut rx = send_clear(epoch5);
            assert_pending(&mut rx).await;
            version_update_tx
                .send(HummockVersionUpdate::PinnedVersion(version4.clone()))
                .unwrap();
            assert_pending(&mut rx).await;
            version_update_tx
                .send(HummockVersionUpdate::PinnedVersion(version5.clone()))
                .unwrap();
            rx.await.unwrap();
            assert_eq!(latest_version.load().version(), &version5);
        }
    }
}<|MERGE_RESOLUTION|>--- conflicted
+++ resolved
@@ -1019,180 +1019,6 @@
     use crate::monitor::HummockStateStoreMetrics;
 
     #[tokio::test]
-<<<<<<< HEAD
-=======
-    async fn test_event_handler_merging_task() {
-        let table_id = TableId::new(123);
-        let epoch0 = test_epoch(233);
-        let pinned_version = PinnedVersion::new(
-            HummockVersion::from_rpc_protobuf(&PbHummockVersion {
-                id: 1,
-                max_committed_epoch: epoch0,
-                ..Default::default()
-            }),
-            unbounded_channel().0,
-        );
-
-        let mut storage_opts = default_opts_for_test();
-        storage_opts.imm_merge_threshold = 5;
-
-        let (_version_update_tx, version_update_rx) = unbounded_channel();
-
-        let (spawn_upload_task_tx, mut spawn_upload_task_rx) = unbounded_channel();
-        let (spawn_merging_task_tx, mut spawn_merging_task_rx) = unbounded_channel();
-        let event_handler = HummockEventHandler::new_inner(
-            version_update_rx,
-            pinned_version,
-            None,
-            mock_sstable_store().await,
-            Arc::new(HummockStateStoreMetrics::unused()),
-            &storage_opts,
-            Arc::new(move |_, _| {
-                let (tx, rx) = oneshot::channel::<()>();
-                spawn_upload_task_tx.send(tx).unwrap();
-                spawn(async move {
-                    // wait for main thread to notify returning error
-                    rx.await.unwrap();
-                    Err(HummockError::other("".to_string()))
-                })
-            }),
-            Arc::new(move |_, _, imms, _| {
-                let (tx, rx) = oneshot::channel::<()>();
-                let (finish_tx, finish_rx) = oneshot::channel::<()>();
-                spawn_merging_task_tx.send((tx, finish_rx)).unwrap();
-                spawn(async move {
-                    rx.await.unwrap();
-                    finish_tx.send(()).unwrap();
-                    imms[0].clone()
-                })
-            }),
-            CacheRefiller::default_spawn_refill_task(),
-        );
-
-        let tx = event_handler.event_sender();
-
-        let _join_handle = spawn(event_handler.start_hummock_event_handler_worker());
-
-        let (read_version_tx, read_version_rx) = oneshot::channel();
-
-        tx.send(HummockEvent::RegisterReadVersion {
-            table_id,
-            new_read_version_sender: read_version_tx,
-            is_replicated: false,
-            vnodes: Arc::new(Bitmap::ones(VirtualNode::COUNT)),
-        })
-        .unwrap();
-        let (read_version, guard) = read_version_rx.await.unwrap();
-        let instance_id = guard.instance_id;
-
-        let build_batch = |epoch, spill_offset| {
-            SharedBufferBatch::build_shared_buffer_batch(
-                epoch,
-                spill_offset,
-                vec![(TableKey(Bytes::from("key")), SharedBufferValue::Delete)],
-                None,
-                10,
-                table_id,
-                instance_id,
-                None,
-            )
-        };
-
-        let epoch1 = epoch0.next_epoch();
-        let imm1 = build_batch(epoch1, 0);
-        read_version
-            .write()
-            .update(VersionUpdate::Staging(StagingData::ImmMem(imm1.clone())));
-        tx.send(HummockEvent::ImmToUploader(imm1.clone())).unwrap();
-        tx.send(HummockEvent::SealEpoch {
-            epoch: epoch1,
-            is_checkpoint: true,
-        })
-        .unwrap();
-        let (sync_tx, mut sync_rx) = oneshot::channel();
-        tx.send(HummockEvent::AwaitSyncEpoch {
-            new_sync_epoch: epoch1,
-            sync_result_sender: sync_tx,
-        })
-        .unwrap();
-
-        let upload_finish_tx = spawn_upload_task_rx.recv().await.unwrap();
-        assert!(poll_fn(|cx| Poll::Ready(sync_rx.poll_unpin(cx)))
-            .await
-            .is_pending());
-
-        let epoch2 = epoch1.next_epoch();
-        let mut imm_ids = Vec::new();
-        for i in 0..10 {
-            let imm = build_batch(epoch2, i);
-            imm_ids.push(imm.batch_id());
-            read_version
-                .write()
-                .update(VersionUpdate::Staging(StagingData::ImmMem(imm.clone())));
-            tx.send(HummockEvent::ImmToUploader(imm)).unwrap();
-        }
-
-        for (staging_imm, imm_id) in read_version
-            .read()
-            .staging()
-            .imm
-            .iter()
-            .zip_eq_debug(imm_ids.iter().copied().rev().chain(once(imm1.batch_id())))
-        {
-            assert_eq!(staging_imm.batch_id(), imm_id);
-        }
-
-        // should start merging task
-        tx.send(HummockEvent::SealEpoch {
-            epoch: epoch2,
-            is_checkpoint: false,
-        })
-        .unwrap();
-
-        println!("before wait spawn merging task");
-
-        let (merging_start_tx, merging_finish_rx) = spawn_merging_task_rx.recv().await.unwrap();
-        merging_start_tx.send(()).unwrap();
-
-        println!("after wait spawn merging task");
-
-        // yield to possibly poll the merging task, though it shouldn't poll it because there is unfinished syncing task
-        yield_now().await;
-
-        for (staging_imm, imm_id) in read_version
-            .read()
-            .staging()
-            .imm
-            .iter()
-            .zip_eq_debug(imm_ids.iter().copied().rev().chain(once(imm1.batch_id())))
-        {
-            assert_eq!(staging_imm.batch_id(), imm_id);
-        }
-
-        upload_finish_tx.send(()).unwrap();
-        assert!(sync_rx.await.unwrap().is_err());
-
-        merging_finish_rx.await.unwrap();
-
-        // yield to poll the merging task, and then it should have finished.
-        for _ in 0..10 {
-            yield_now().await;
-        }
-
-        assert_eq!(
-            read_version
-                .read()
-                .staging()
-                .imm
-                .iter()
-                .map(|imm| imm.batch_id())
-                .collect_vec(),
-            vec![*imm_ids.last().unwrap(), imm1.batch_id()]
-        );
-    }
-
-    #[tokio::test]
->>>>>>> a63fa8c0
     async fn test_clear_shared_buffer() {
         let epoch0 = 233;
         let mut next_version_id = 1;
