--- conflicted
+++ resolved
@@ -555,17 +555,7 @@
                 let opts = manager.default_compaction_config();
                 let mut config = CompactionConfigBuilder::with_opt(opts).build();
                 config.split_by_state_table = allow_split_by_table;
-<<<<<<< HEAD
-                if !allow_split_by_table {
-                    // TODO: remove it after we increase `max_bytes_for_level_base` for all group.
-                    config.max_bytes_for_level_base = opts.large_group_max_bytes_for_level_base;
-                    config.sub_level_max_compaction_bytes =
-                        opts.large_group_sub_level_max_compaction_bytes;
-                    config.split_weight_by_vnode = weight_split_by_vnode;
-                }
-=======
                 config.split_weight_by_vnode = weight_split_by_vnode;
->>>>>>> 9c89aa0f
 
                 new_version_delta.group_deltas.insert(
                     new_compaction_group_id,
