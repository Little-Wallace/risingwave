// Copyright 2023 RisingWave Labs
//
// Licensed under the Apache License, Version 2.0 (the "License");
// you may not use this file except in compliance with the License.
// You may obtain a copy of the License at
//
//     http://www.apache.org/licenses/LICENSE-2.0
//
// Unless required by applicable law or agreed to in writing, software
// distributed under the License is distributed on an "AS IS" BASIS,
// WITHOUT WARRANTIES OR CONDITIONS OF ANY KIND, either express or implied.
// See the License for the specific language governing permissions and
// limitations under the License.

use std::collections::BTreeSet;
use std::sync::Arc;

use risingwave_hummock_sdk::compaction_group::hummock_version_ext::HummockLevelsExt;
use risingwave_hummock_sdk::prost_key_range::KeyRangeExt;
use risingwave_pb::hummock::hummock_version::Levels;
use risingwave_pb::hummock::{InputLevel, Level, LevelType, SstableInfo};

use super::{CompactionInput, CompactionPicker, LocalPickerStatistic};
use crate::hummock::compaction::overlap_strategy::OverlapStrategy;
use crate::hummock::level_handler::LevelHandler;
pub const MAX_LEVEL_COUNT: usize = 32;

pub struct MinOverlappingPicker {
    level: usize,
    target_level: usize,
    max_select_bytes: u64,
    split_by_table: bool,
    overlap_strategy: Arc<dyn OverlapStrategy>,
}

impl MinOverlappingPicker {
    pub fn new(
        level: usize,
        target_level: usize,
        max_select_bytes: u64,
        split_by_table: bool,
        overlap_strategy: Arc<dyn OverlapStrategy>,
    ) -> MinOverlappingPicker {
        MinOverlappingPicker {
            level,
            target_level,
            max_select_bytes,
            split_by_table,
            overlap_strategy,
        }
    }

    pub fn pick_tables(
        &self,
        select_tables: &[SstableInfo],
        target_tables: &[SstableInfo],
        level_handlers: &[LevelHandler],
    ) -> (Vec<SstableInfo>, Vec<SstableInfo>) {
        let mut scores = vec![];
        for left in 0..select_tables.len() {
            if level_handlers[self.level].is_pending_compact(&select_tables[left].sst_id) {
                continue;
            }
            let mut overlap_info = self.overlap_strategy.create_overlap_info();
            let mut select_file_size = 0;
            for (right, table) in select_tables.iter().enumerate().skip(left) {
                if level_handlers[self.level].is_pending_compact(&table.sst_id) {
                    break;
                }
                if self.split_by_table && table.table_ids != select_tables[left].table_ids {
                    break;
                }
                if select_file_size > self.max_select_bytes {
                    break;
                }
                select_file_size += table.file_size;
                overlap_info.update(table);
                let overlap_files_range = overlap_info.check_multiple_overlap(target_tables);
                let mut total_file_size = 0;
                let mut pending_compact = false;
                if !overlap_files_range.is_empty() {
                    for other in &target_tables[overlap_files_range] {
                        if level_handlers[self.target_level].is_pending_compact(&other.sst_id) {
                            pending_compact = true;
                            break;
                        }
                        total_file_size += other.file_size;
                    }
                }
                if pending_compact {
                    break;
                }
                scores.push((total_file_size * 100 / select_file_size, (left, right)));
            }
        }
        if scores.is_empty() {
            return (vec![], vec![]);
        }
        let (_, (left, right)) = scores
            .iter()
            .min_by(|(score1, x), (score2, y)| {
                score1
                    .cmp(score2)
                    .then_with(|| (y.1 - y.0).cmp(&(x.1 - x.0)))
            })
            .unwrap();
        let select_input_ssts = select_tables[*left..(right + 1)].to_vec();
        let target_input_ssts = self
            .overlap_strategy
            .check_base_level_overlap(&select_input_ssts, target_tables);
        (select_input_ssts, target_input_ssts)
    }
}

impl CompactionPicker for MinOverlappingPicker {
    fn pick_compaction(
        &mut self,
        levels: &Levels,
        level_handlers: &[LevelHandler],
        stats: &mut LocalPickerStatistic,
    ) -> Option<CompactionInput> {
        assert!(self.level > 0);
        let (select_input_ssts, target_input_ssts) = self.pick_tables(
            &levels.get_level(self.level).table_infos,
            &levels.get_level(self.target_level).table_infos,
            level_handlers,
        );
        if select_input_ssts.is_empty() {
            stats.skip_by_pending_files += 1;
            return None;
        }
        Some(CompactionInput {
            input_levels: vec![
                InputLevel {
                    level_idx: self.level as u32,
                    level_type: LevelType::Nonoverlapping as i32,
                    table_infos: select_input_ssts,
                },
                InputLevel {
                    level_idx: self.target_level as u32,
                    level_type: LevelType::Nonoverlapping as i32,
                    table_infos: target_input_ssts,
                },
            ],
            target_level: self.target_level,
            target_sub_level_id: 0,
        })
    }
}

#[derive(Default)]
pub struct SubLevelSstables {
    pub total_file_size: u64,
    pub total_file_count: usize,
    pub sstable_infos: Vec<Vec<SstableInfo>>,
}

pub struct NonOverlapSubLevelPicker {
    min_compaction_bytes: u64,
    max_compaction_bytes: u64,
    min_depth: usize,
    max_file_count: u64,
    overlap_strategy: Arc<dyn OverlapStrategy>,
}

impl NonOverlapSubLevelPicker {
    pub fn new(
        min_compaction_bytes: u64,
        max_compaction_bytes: u64,
        min_depth: usize,
        max_file_count: u64,
        overlap_strategy: Arc<dyn OverlapStrategy>,
    ) -> Self {
        Self {
            min_compaction_bytes,
            max_compaction_bytes,
            min_depth,
            max_file_count,
            overlap_strategy,
        }
    }

    fn pick_sub_level(
        &self,
        levels: &[Level],
        level_handler: &LevelHandler,
        sst_index: usize,
        sst: &SstableInfo,
    ) -> SubLevelSstables {
        let mut ret = SubLevelSstables {
            total_file_count: 1,
            total_file_size: sst.file_size,
            sstable_infos: vec![vec![]; levels.len()],
        };
        ret.sstable_infos[0].extend(vec![sst.clone()]);
        let mut overlap_info = self.overlap_strategy.create_overlap_info();
        let mut select_sst_id_set = BTreeSet::default();
        let mut overlap_len_and_begins = vec![(sst_index..(sst_index + 1))];
        for sst in &ret.sstable_infos[0] {
            overlap_info.update(sst);
            select_sst_id_set.insert(sst.sst_id);
        }

        for (target_index, target_level) in levels.iter().enumerate().skip(1) {
            if target_level.level_type() != LevelType::Nonoverlapping {
                break;
            }

<<<<<<< HEAD
            if ret.total_file_size >= self.max_compaction_bytes
                || ret.total_file_count >= self.max_file_count as usize
                || ret
                    .sstable_infos
                    .iter()
                    .filter(|ssts| !ssts.is_empty())
                    .count()
                    > MAX_LEVEL_COUNT
            {
                break;
            }

=======
>>>>>>> cf13f7a6
            let mut overlap_files_range =
                overlap_info.check_multiple_include(&target_level.table_infos);
            if overlap_files_range.is_empty() {
                overlap_files_range =
                    overlap_info.check_multiple_overlap(&target_level.table_infos);
            }
            // We allow a layer in the middle without overlap, so we need to continue to
            // the next layer to search for overlap
            let mut pending_compact = false;
            let mut current_level_size = 0;
            for index in overlap_files_range.start..overlap_files_range.end {
                let other = &target_level.table_infos[index];
                if level_handler.is_pending_compact(&other.sst_id) {
                    pending_compact = true;
                    break;
                }
                overlap_info.update(other);
                select_sst_id_set.insert(other.sst_id);
                current_level_size += other.file_size;
            }

            if pending_compact {
                break;
            }

            let mut extra_overlap_levels = vec![];

            let mut add_files_size = 0;
            // check reverse overlap
            for (reverse_index, old_overlap_range) in
                overlap_len_and_begins.iter_mut().enumerate().rev()
            {
                let target_tables = &levels[reverse_index].table_infos;
                // It has select all files in this sub-level, so it can not overlap with more files.
                if ret.sstable_infos[reverse_index].len() == target_tables.len() {
                    continue;
                }
                let new_overlap_range = overlap_info.check_multiple_overlap(target_tables);
                let mut extra_overlap_sst = Vec::with_capacity(new_overlap_range.len());
                for new_overlap_index in new_overlap_range.clone() {
                    if old_overlap_range.contains(&new_overlap_index) {
                        // Since some of the files have already been selected when selecting
                        // upwards, we filter here to avoid adding sst repeatedly
                        continue;
                    }

                    let other = &target_tables[new_overlap_index];
                    if level_handler.is_pending_compact(&other.sst_id) {
                        pending_compact = true;
                        break;
                    }
                    debug_assert!(!select_sst_id_set.contains(&other.sst_id));
                    add_files_size += other.file_size;
                    overlap_info.update(other);
                    select_sst_id_set.insert(other.sst_id);
                    extra_overlap_sst.push(other.clone());
                }

                if pending_compact {
                    break;
                }

                extra_overlap_levels.push((reverse_index, extra_overlap_sst));
                *old_overlap_range = new_overlap_range;
            }

            // check reverse overlap
            if pending_compact {
                // encountering a pending file means we don't need to continue processing this
                // interval
                break;
            }

            let add_files_count = overlap_files_range.len()
                + extra_overlap_levels
                    .iter()
                    .map(|(_, files)| files.len())
                    .sum::<usize>();

            // more than 1 sub_level
            if ret.total_file_count > 1
                && ret.total_file_size + (add_files_size + current_level_size)
                    >= self.max_compaction_bytes
                || ret.total_file_count + add_files_count >= self.max_file_count as usize
            {
                break;
            }

            ret.total_file_count += add_files_count;
            ret.total_file_size += add_files_size + current_level_size;
            if !overlap_files_range.is_empty() {
                ret.sstable_infos[target_index]
                    .extend_from_slice(&target_level.table_infos[overlap_files_range.clone()]);
            }
            overlap_len_and_begins.push(overlap_files_range);
            for (reverse_index, files) in extra_overlap_levels {
                ret.sstable_infos[reverse_index].extend(files);
            }
        }

        ret.sstable_infos.retain(|ssts| !ssts.is_empty());
        // sort sst per level due to reverse expand
        ret.sstable_infos.iter_mut().for_each(|level_ssts| {
            level_ssts.sort_by(|sst1, sst2| {
                let a = sst1.key_range.as_ref().unwrap();
                let b = sst2.key_range.as_ref().unwrap();
                a.compare(b)
            });
        });
        ret
    }

    pub fn pick_l0_multi_non_overlap_level(
        &self,
        l0: &[Level],
        level_handler: &LevelHandler,
    ) -> Vec<SubLevelSstables> {
        if l0.len() < self.min_depth {
            return vec![];
        }

        let mut scores = vec![];
        let select_tables = &l0[0].table_infos;
        for (sst_index, sst) in select_tables.iter().enumerate() {
            if level_handler.is_pending_compact(&sst.sst_id) {
                continue;
            }

            let ret = self.pick_sub_level(l0, level_handler, sst_index, sst);
            if ret.sstable_infos.len() < self.min_depth
                && ret.total_file_size < self.min_compaction_bytes
            {
                continue;
            }
            scores.push(ret);
        }

        if scores.is_empty() {
            return vec![];
        }

        // The logic of sorting depends on the interval we expect to select.
        // 1. contain as many levels as possible
        // 2. fewer files in the bottom sub level, containing as many smaller intervals as possible.
        scores.sort_by(|a, b| {
            b.sstable_infos
                .len()
                .cmp(&a.sstable_infos.len())
                .then_with(|| a.total_file_count.cmp(&b.total_file_count))
                .then_with(|| a.total_file_size.cmp(&b.total_file_size))
        });
        scores
    }
}

#[cfg(test)]
pub mod tests {
    pub use risingwave_pb::hummock::{KeyRange, Level, LevelType};

    use super::*;
    use crate::hummock::compaction::level_selector::tests::{
        generate_l0_nonoverlapping_sublevels, generate_table,
    };
    use crate::hummock::compaction::overlap_strategy::RangeOverlapStrategy;

    #[test]
    fn test_compact_l1() {
        let mut picker = MinOverlappingPicker::new(
            1,
            2,
            10000,
            false,
            Arc::new(RangeOverlapStrategy::default()),
        );
        let levels = vec![
            Level {
                level_idx: 1,
                level_type: LevelType::Nonoverlapping as i32,
                table_infos: vec![
                    generate_table(0, 1, 0, 100, 1),
                    generate_table(1, 1, 101, 200, 1),
                    generate_table(2, 1, 222, 300, 1),
                ],

                total_file_size: 0,
                sub_level_id: 0,
                uncompressed_file_size: 0,
            },
            Level {
                level_idx: 2,
                level_type: LevelType::Nonoverlapping as i32,
                table_infos: vec![
                    generate_table(4, 1, 0, 100, 1),
                    generate_table(5, 1, 101, 150, 1),
                    generate_table(6, 1, 151, 201, 1),
                    generate_table(7, 1, 501, 800, 1),
                    generate_table(8, 2, 301, 400, 1),
                ],
                total_file_size: 0,
                sub_level_id: 0,
                uncompressed_file_size: 0,
            },
        ];
        let levels = Levels {
            levels,
            l0: Some(generate_l0_nonoverlapping_sublevels(vec![])),
            ..Default::default()
        };
        let mut level_handlers = vec![
            LevelHandler::new(0),
            LevelHandler::new(1),
            LevelHandler::new(2),
        ];

        // pick a non-overlapping files. It means that this file could be trivial move to next
        // level.
        let mut local_stats = LocalPickerStatistic::default();
        let ret = picker
            .pick_compaction(&levels, &level_handlers, &mut local_stats)
            .unwrap();
        assert_eq!(ret.input_levels[0].level_idx, 1);
        assert_eq!(ret.target_level, 2);
        assert_eq!(ret.input_levels[0].table_infos.len(), 1);
        assert_eq!(ret.input_levels[0].table_infos[0].get_sst_id(), 2);
        assert_eq!(ret.input_levels[1].table_infos.len(), 0);
        ret.add_pending_task(0, &mut level_handlers);

        let ret = picker
            .pick_compaction(&levels, &level_handlers, &mut local_stats)
            .unwrap();
        assert_eq!(ret.input_levels[0].level_idx, 1);
        assert_eq!(ret.target_level, 2);
        assert_eq!(ret.input_levels[0].table_infos.len(), 2);
        assert_eq!(ret.input_levels[1].table_infos.len(), 3);
        assert_eq!(ret.input_levels[0].table_infos[0].get_sst_id(), 0);
        assert_eq!(ret.input_levels[1].table_infos[0].get_sst_id(), 4);
        ret.add_pending_task(1, &mut level_handlers);

        let ret = picker.pick_compaction(&levels, &level_handlers, &mut local_stats);
        assert!(ret.is_none());
    }

    #[test]
    fn test_expand_l1_files() {
        let mut picker = MinOverlappingPicker::new(
            1,
            2,
            10000,
            false,
            Arc::new(RangeOverlapStrategy::default()),
        );
        let levels = vec![
            Level {
                level_idx: 1,
                level_type: LevelType::Nonoverlapping as i32,
                table_infos: vec![
                    generate_table(0, 1, 50, 99, 2),
                    generate_table(1, 1, 100, 149, 2),
                    generate_table(2, 1, 150, 249, 2),
                ],
                total_file_size: 0,
                sub_level_id: 0,
                uncompressed_file_size: 0,
            },
            Level {
                level_idx: 2,
                level_type: LevelType::Nonoverlapping as i32,
                table_infos: vec![
                    generate_table(4, 1, 50, 199, 1),
                    generate_table(5, 1, 200, 399, 1),
                ],
                total_file_size: 0,
                sub_level_id: 0,
                uncompressed_file_size: 0,
            },
        ];
        let levels = Levels {
            levels,
            l0: Some(generate_l0_nonoverlapping_sublevels(vec![])),
            ..Default::default()
        };
        let levels_handler = vec![
            LevelHandler::new(0),
            LevelHandler::new(1),
            LevelHandler::new(2),
        ];

        // pick a non-overlapping files. It means that this file could be trivial move to next
        // level.
        let ret = picker
            .pick_compaction(
                &levels,
                &levels_handler,
                &mut LocalPickerStatistic::default(),
            )
            .unwrap();
        assert_eq!(ret.input_levels[0].level_idx, 1);
        assert_eq!(ret.input_levels[1].level_idx, 2);

        assert_eq!(ret.input_levels[0].table_infos.len(), 2);
        assert_eq!(ret.input_levels[0].table_infos[0].get_sst_id(), 0);
        assert_eq!(ret.input_levels[0].table_infos[1].get_sst_id(), 1);

        assert_eq!(ret.input_levels[1].table_infos.len(), 1);
        assert_eq!(ret.input_levels[1].table_infos[0].get_sst_id(), 4);
    }

    #[test]
    fn test_pick_l0_multi_level() {
        let levels = vec![
            Level {
                level_idx: 1,
                level_type: LevelType::Nonoverlapping as i32,
                table_infos: vec![
                    generate_table(0, 1, 50, 99, 2),
                    generate_table(1, 1, 100, 149, 2),
                    generate_table(2, 1, 150, 249, 2),
                    generate_table(6, 1, 250, 300, 2),
                    generate_table(7, 1, 350, 400, 2),
                    generate_table(8, 1, 450, 500, 2),
                ],
                total_file_size: 800,
                sub_level_id: 0,
                uncompressed_file_size: 0,
            },
            Level {
                level_idx: 2,
                level_type: LevelType::Nonoverlapping as i32,
                table_infos: vec![
                    generate_table(4, 1, 50, 199, 1),
                    generate_table(5, 1, 200, 399, 1),
                    generate_table(9, 1, 250, 300, 2),
                    generate_table(10, 1, 350, 400, 2),
                    generate_table(11, 1, 450, 500, 2),
                ],
                total_file_size: 250,
                sub_level_id: 0,
                uncompressed_file_size: 0,
            },
            Level {
                level_idx: 3,
                level_type: LevelType::Nonoverlapping as i32,
                table_infos: vec![
                    generate_table(11, 1, 250, 300, 2),
                    generate_table(12, 1, 350, 400, 2),
                    generate_table(13, 1, 450, 500, 2),
                ],
                total_file_size: 150,
                sub_level_id: 0,
                uncompressed_file_size: 0,
            },
            Level {
                level_idx: 4,
                level_type: LevelType::Nonoverlapping as i32,
                table_infos: vec![
                    generate_table(14, 1, 250, 300, 2),
                    generate_table(15, 1, 350, 400, 2),
                    generate_table(16, 1, 450, 500, 2),
                ],
                total_file_size: 150,
                sub_level_id: 0,
                uncompressed_file_size: 0,
            },
        ];

        let levels_handlers = vec![
            LevelHandler::new(0),
            LevelHandler::new(1),
            LevelHandler::new(2),
        ];

        {
            // no limit
            let picker = NonOverlapSubLevelPicker::new(
                0,
                10000,
                1,
                10000,
                Arc::new(RangeOverlapStrategy::default()),
            );
            let ret = picker.pick_l0_multi_non_overlap_level(&levels, &levels_handlers[0]);
            assert_eq!(6, ret.len());
        }

        {
            // limit max bytes
            let picker = NonOverlapSubLevelPicker::new(
                0,
                100,
                1,
                10000,
                Arc::new(RangeOverlapStrategy::default()),
            );
            let ret = picker.pick_l0_multi_non_overlap_level(&levels, &levels_handlers[0]);
            assert_eq!(6, ret.len());
        }

        {
            // limit max file_count
            let picker = NonOverlapSubLevelPicker::new(
                0,
                10000,
                1,
                5,
                Arc::new(RangeOverlapStrategy::default()),
            );
            let ret = picker.pick_l0_multi_non_overlap_level(&levels, &levels_handlers[0]);
            assert_eq!(6, ret.len());
        }
    }

    #[test]
    fn test_pick_l0_multi_level2() {
        let levels = vec![
            Level {
                level_idx: 1,
                level_type: LevelType::Nonoverlapping as i32,
                table_infos: vec![
                    generate_table(0, 1, 50, 99, 2),
                    generate_table(1, 1, 100, 149, 2),
                    generate_table(2, 1, 150, 249, 2),
                    generate_table(6, 1, 250, 300, 2),
                    generate_table(7, 1, 350, 400, 2),
                    generate_table(8, 1, 450, 500, 2),
                ],
                total_file_size: 800,
                sub_level_id: 0,
                uncompressed_file_size: 0,
            },
            Level {
                level_idx: 2,
                level_type: LevelType::Nonoverlapping as i32,
                table_infos: vec![
                    generate_table(4, 1, 50, 99, 1),
                    generate_table(5, 1, 150, 200, 1),
                    generate_table(9, 1, 250, 300, 2),
                    generate_table(10, 1, 350, 400, 2),
                    generate_table(11, 1, 450, 500, 2),
                ],
                total_file_size: 250,
                sub_level_id: 0,
                uncompressed_file_size: 0,
            },
            Level {
                level_idx: 3,
                level_type: LevelType::Nonoverlapping as i32,
                table_infos: vec![
                    generate_table(11, 1, 250, 300, 2),
                    generate_table(12, 1, 350, 400, 2),
                    generate_table(13, 1, 450, 500, 2),
                ],
                total_file_size: 150,
                sub_level_id: 0,
                uncompressed_file_size: 0,
            },
            Level {
                level_idx: 4,
                level_type: LevelType::Nonoverlapping as i32,
                table_infos: vec![
                    generate_table(14, 1, 250, 300, 2),
                    generate_table(15, 1, 350, 400, 2),
                    generate_table(16, 1, 450, 500, 2),
                ],
                total_file_size: 150,
                sub_level_id: 0,
                uncompressed_file_size: 0,
            },
        ];

        let levels_handlers = vec![
            LevelHandler::new(0),
            LevelHandler::new(1),
            LevelHandler::new(2),
        ];

        {
            // no limit
            let picker = NonOverlapSubLevelPicker::new(
                0,
                10000,
                1,
                10000,
                Arc::new(RangeOverlapStrategy::default()),
            );
            let ret = picker.pick_l0_multi_non_overlap_level(&levels, &levels_handlers[0]);
            assert_eq!(6, ret.len());
        }

        {
            // limit max bytes
            let max_compaction_bytes = 100;
            let picker = NonOverlapSubLevelPicker::new(
                0,
                max_compaction_bytes,
                1,
                10000,
                Arc::new(RangeOverlapStrategy::default()),
            );
            let ret = picker.pick_l0_multi_non_overlap_level(&levels, &levels_handlers[0]);
            assert_eq!(6, ret.len());
        }

        {
            // limit max file_count
            let max_file_count = 2;
            let picker = NonOverlapSubLevelPicker::new(
                0,
                10000,
                1,
                max_file_count,
                Arc::new(RangeOverlapStrategy::default()),
            );
            let ret = picker.pick_l0_multi_non_overlap_level(&levels, &levels_handlers[0]);
            assert_eq!(6, ret.len());

            for plan in ret {
                let mut sst_id_set = BTreeSet::default();
                for sst in &plan.sstable_infos {
                    sst_id_set.insert(sst[0].get_sst_id());
                }
                assert!(sst_id_set.len() <= max_file_count as usize);
            }
        }

        {
            // limit min_depth
            let min_depth = 3;
            let picker = NonOverlapSubLevelPicker::new(
                1000,
                10000,
                min_depth,
                10000,
                Arc::new(RangeOverlapStrategy::default()),
            );
            let ret = picker.pick_l0_multi_non_overlap_level(&levels, &levels_handlers[0]);
            assert_eq!(3, ret.len());

            for plan in ret {
                let mut sst_id_set = BTreeSet::default();
                for sst in &plan.sstable_infos {
                    sst_id_set.insert(sst[0].get_sst_id());
                }
                assert!(plan.sstable_infos.len() >= min_depth);
            }
        }
    }
}<|MERGE_RESOLUTION|>--- conflicted
+++ resolved
@@ -206,21 +206,6 @@
                 break;
             }
 
-<<<<<<< HEAD
-            if ret.total_file_size >= self.max_compaction_bytes
-                || ret.total_file_count >= self.max_file_count as usize
-                || ret
-                    .sstable_infos
-                    .iter()
-                    .filter(|ssts| !ssts.is_empty())
-                    .count()
-                    > MAX_LEVEL_COUNT
-            {
-                break;
-            }
-
-=======
->>>>>>> cf13f7a6
             let mut overlap_files_range =
                 overlap_info.check_multiple_include(&target_level.table_infos);
             if overlap_files_range.is_empty() {
@@ -305,6 +290,12 @@
                 && ret.total_file_size + (add_files_size + current_level_size)
                     >= self.max_compaction_bytes
                 || ret.total_file_count + add_files_count >= self.max_file_count as usize
+                 || ret
+                    .sstable_infos
+                    .iter()
+                    .filter(|ssts| !ssts.is_empty())
+                    .count()
+                    > MAX_LEVEL_COUNT
             {
                 break;
             }
