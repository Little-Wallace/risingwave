syntax = "proto3";

package hummock;

import "common.proto";

option java_multiple_files = true;
option java_package = "com.risingwave.proto.hummock";
option optimize_for = SPEED;

message SstableRefId {
  uint64 id = 1;
}

message SstableIdInfo {
  uint64 id = 1;
  // Timestamp when the sstable id is created, in seconds.
  uint64 id_create_timestamp = 2;
  // Timestamp when the sstable is tracked in meta node, in seconds.
  uint64 meta_create_timestamp = 3;
  // Timestamp when the sstable is marked to delete, in seconds.
  uint64 meta_delete_timestamp = 4;
}

message VNodeBitmap {
  uint32 table_id = 1;
  uint32 maplen = 2;
  bytes bitmap = 3;
}

message SstableInfo {
  uint64 id = 1;
  KeyRange key_range = 2;
  uint64 file_size = 3;
  repeated VNodeBitmap vnode_bitmap = 4;
}

enum LevelType {
  NONOVERLAPPING = 0;
  OVERLAPPING = 1;
}

message Level {
  uint32 level_idx = 1;
  LevelType level_type = 2;
  repeated SstableInfo table_infos = 3;
}

message UncommittedEpoch {
  uint64 epoch = 1;
  repeated SstableInfo tables = 2;
}

message HummockVersionRefId {
  uint64 id = 1;
}

message HummockVersion {
  uint64 id = 1;
  repeated Level levels = 2;
  repeated UncommittedEpoch uncommitted_epochs = 3;
  uint64 max_committed_epoch = 4;
  // Snapshots with epoch less than the safe epoch have been GCed.
  // Reads against such an epoch will fail.
  uint64 safe_epoch = 5;
}

message HummockSnapshot {
  uint64 epoch = 1;
}

message AddTablesRequest {
  uint32 context_id = 1;
  repeated SstableInfo tables = 2;
  uint64 epoch = 3;
}

message AddTablesResponse {
  common.Status status = 1;
  HummockVersion version = 2;
}

message PinVersionRequest {
  uint32 context_id = 1;
  uint64 last_pinned = 2;
}

message PinVersionResponse {
  common.Status status = 1;
  HummockVersion pinned_version = 2;
}

message UnpinVersionRequest {
  uint32 context_id = 1;
  repeated uint64 pinned_version_ids = 2;
}

message UnpinVersionResponse {
  common.Status status = 1;
}

message PinSnapshotRequest {
  uint32 context_id = 1;
  uint64 last_pinned = 2;
}

message PinSnapshotResponse {
  common.Status status = 1;
  HummockSnapshot snapshot = 2;
}

message UnpinSnapshotRequest {
  uint32 context_id = 1;
  repeated HummockSnapshot snapshots = 2;
}

message UnpinSnapshotResponse {
  common.Status status = 1;
}

message KeyRange {
  bytes left = 1;
  bytes right = 2;
  bool inf = 3;
}

message TableSetStatistics {
  uint32 level_idx = 1;
  double size_gb = 2;
  uint64 cnt = 3;
}

message CompactMetrics {
  TableSetStatistics read_level_n = 1;
  TableSetStatistics read_level_nplus1 = 2;
  TableSetStatistics write = 3;
}

message CompactTask {
  // SSTs to be compacted, which will be removed from LSM after compaction
  repeated Level input_ssts = 1;
  // In ideal case, the compaction will generate `splits.len()` tables which have key range
  // corresponding to that in [`splits`], respectively
  repeated KeyRange splits = 2;
  // low watermark in 'ts-aware compaction'
  uint64 watermark = 3;
  // compacion output, which will be added to [`target_level`] of LSM after compaction
  repeated SstableInfo sorted_output_ssts = 4;
  // task id assigned by hummock storage service
  uint64 task_id = 5;
  // compacion output will be added to [`target_level`] of LSM after compaction
  uint32 target_level = 6;
  bool is_target_ultimate_and_leveling = 7;
  CompactMetrics metrics = 8;
  bool task_status = 9;
}

message LevelHandler {
<<<<<<< HEAD
  // key ranges (and corresponding compaction task id, number of
  // SSTs) to be merged to bottom level in order.
  message KeyRangeTaskId {
    KeyRange key_range = 1;
    uint64 task_id = 2;
    uint64 ssts = 3;
  }
  LevelType level_type = 1;
  // A map from sst_id to task_id
  map<uint64, uint64> compacting_ssts = 2;
  repeated KeyRangeTaskId key_ranges = 3;
=======
  message SstTask {
    uint64 task_id = 1;
    repeated uint64 ssts = 2;
  }
  uint32 level = 1;
  repeated SstTask tasks = 3;
>>>>>>> 5f3c6d4c
}

message CompactStatus {
  repeated LevelHandler level_handlers = 1;
  uint64 next_compact_task_id = 2;
}

message CompactTaskAssignment {
  CompactTask compact_task = 1;
  uint32 context_id = 2;
}

message CompactTaskRefId {
  uint64 id = 1;
}

message GetCompactionTasksRequest {}

message GetCompactionTasksResponse {
  common.Status status = 1;
  CompactTask compact_task = 2;
}

message ReportCompactionTasksRequest {
  CompactTask compact_task = 1;
}

message ReportCompactionTasksResponse {
  common.Status status = 1;
}

message HummockContextRefId {
  uint32 id = 1;
}

message HummockPinnedVersion {
  uint32 context_id = 1;
  repeated uint64 version_id = 2;
}

message HummockPinnedSnapshot {
  uint32 context_id = 1;
  repeated uint64 snapshot_id = 2;
}

message HummockStaleSstables {
  uint64 version_id = 1;
  // sstable ids
  repeated uint64 id = 2;
}

message CommitEpochRequest {
  uint64 epoch = 1;
}

message CommitEpochResponse {
  common.Status status = 1;
}

message AbortEpochRequest {
  uint64 epoch = 1;
}

message AbortEpochResponse {
  common.Status status = 1;
}

message GetNewTableIdRequest {}

message GetNewTableIdResponse {
  common.Status status = 1;
  uint64 table_id = 2;
}

message SubscribeCompactTasksRequest {
  uint32 context_id = 1;
}

message SubscribeCompactTasksResponse {
  CompactTask compact_task = 1;
  VacuumTask vacuum_task = 2;
}

message VacuumTask {
  repeated uint64 sstable_ids = 1;
}

message ReportVacuumTaskRequest {
  VacuumTask vacuum_task = 1;
}

message ReportVacuumTaskResponse {
  common.Status status = 1;
}

service HummockManagerService {
  rpc PinVersion(PinVersionRequest) returns (PinVersionResponse);
  rpc UnpinVersion(UnpinVersionRequest) returns (UnpinVersionResponse);
  rpc AddTables(AddTablesRequest) returns (AddTablesResponse);
  rpc ReportCompactionTasks(ReportCompactionTasksRequest) returns (ReportCompactionTasksResponse);
  rpc PinSnapshot(PinSnapshotRequest) returns (PinSnapshotResponse);
  rpc UnpinSnapshot(UnpinSnapshotRequest) returns (UnpinSnapshotResponse);
  rpc CommitEpoch(CommitEpochRequest) returns (CommitEpochResponse);
  rpc AbortEpoch(AbortEpochRequest) returns (AbortEpochResponse);
  rpc GetNewTableId(GetNewTableIdRequest) returns (GetNewTableIdResponse);
  rpc SubscribeCompactTasks(SubscribeCompactTasksRequest) returns (stream SubscribeCompactTasksResponse);
  rpc ReportVacuumTask(ReportVacuumTaskRequest) returns (ReportVacuumTaskResponse);
}

service CompactorService {}<|MERGE_RESOLUTION|>--- conflicted
+++ resolved
@@ -156,26 +156,12 @@
 }
 
 message LevelHandler {
-<<<<<<< HEAD
-  // key ranges (and corresponding compaction task id, number of
-  // SSTs) to be merged to bottom level in order.
-  message KeyRangeTaskId {
-    KeyRange key_range = 1;
-    uint64 task_id = 2;
-    uint64 ssts = 3;
-  }
-  LevelType level_type = 1;
-  // A map from sst_id to task_id
-  map<uint64, uint64> compacting_ssts = 2;
-  repeated KeyRangeTaskId key_ranges = 3;
-=======
   message SstTask {
     uint64 task_id = 1;
     repeated uint64 ssts = 2;
   }
   uint32 level = 1;
   repeated SstTask tasks = 3;
->>>>>>> 5f3c6d4c
 }
 
 message CompactStatus {
